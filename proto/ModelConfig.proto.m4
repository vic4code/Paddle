/* Copyright (c) 2016 Baidu, Inc. All Rights Reserve.

Licensed under the Apache License, Version 2.0 (the "License");
you may not use this file except in compliance with the License.
You may obtain a copy of the License at

    http://www.apache.org/licenses/LICENSE-2.0

Unless required by applicable law or agreed to in writing, software
distributed under the License is distributed on an "AS IS" BASIS,
WITHOUT WARRANTIES OR CONDITIONS OF ANY KIND, either express or implied.
See the License for the specific language governing permissions and
limitations under the License. */

import "ParameterConfig.proto";

package paddle;

/**
 * Various structs for the configuration of a neural network
 */
sinclude(`ModelConfigExt.proto.m4')

message ExternalConfig {
  repeated string layer_names = 1;
  repeated string input_layer_names = 2;
  repeated string output_layer_names = 3;
}

message ActivationConfig {
  // identity: f(x) = x
  // sigmoid: f(x) = 1 / (1 + exp(-x))
  // logistic: f(x) = (1 - exp(-x)) / (1+ exp(-x))
  // softmax: y_i = f(x_i) = exp(x_i) / (\sum_i exp(x_i))
  // relu: y = max(0, x)
  required string type = 1;
};

message ConvConfig {
  // filter_size = 5, says that this layer will use
  // filters of size 5x5 pixels.
  required uint32 filter_size = 1;

  // The image data dimensionality.
  // This value must be either 1, 2, 3, or a multiple of 4.
  required uint32 channels = 2;

  // stride = 1, indicates that the distance between
  // successive filter applications should be 1 pixel.
  required uint32 stride = 3;

  // padding = 4, instructs the net to implicitly
  // pad the images with a 4-pixel border of zeros.
  required uint32 padding = 4;

  // If groups = 4 together with the filters = 32 parameter,
  // they state that this convolutional layer is to have 4
  // groups of 32 filters. Each filter will connect to 8
  // input channels.
  required uint32 groups = 5;
  required uint32 filter_channels = 6;

  // The size of output feature map.
  required uint32 output_x = 7;

  // The size of input feature map.
  required uint32 img_size = 8;

  // caffe mode for output size coherence
  required bool caffe_mode = 9 [default = true];

  // if filter_size_y is set , this convolutional layer will use
  // filters of size filter_size * filter_size_y pixels.
  // if filter_size_y is not set, this convolutional layer will use
  // filters of size filter_size * filter_size
  required uint32 filter_size_y = 10;
  required uint32 padding_y = 11;
  required uint32 stride_y = 12;
}

message PoolConfig {
  // max or avg pooling
  required string pool_type = 1;
  required uint32 channels = 2;

  // Defines the size of the pooling region in
  // the x (equivalently, y) dimension.
  required uint32 size_x = 3;

  // Tell the net where in the input image to start the pooling.
  // start is deprecated now.
  optional uint32 start = 4;

  // Defines the stride size between successive pooling squares.
  required uint32 stride = 5;

  // The size of output feature map.
  required uint32 output_x = 6;

  // The size of input feature map.
  required uint32 img_size = 7;

  // padding = 4, instructs the net to implicitly
  // pad the images with a 4-pixel border of zeros.
  optional uint32 padding = 8 [default = 0];

  // if not set, use size_x
  optional uint32 size_y = 9 [default = 0];

  // if not set, use stride
  optional uint32 stride_y = 10 [default = 0];

  // if not set, use output_x
  optional uint32 output_y = 11 [default = 0];

  // if not set, use img_size
  optional uint32 img_size_y = 12 [default = 0];

  // if not set, use padding
  optional uint32 padding_y = 13 [default = 0];
}

message NormConfig {
  // rnorm or cmrnorm
  required string norm_type = 1;
  required uint32 channels = 2;

  // rnorm: this defines the size of the local regions
  // used for response normalization.
  // cmrnorm: The size parameter indicates how many
  // nearby maps to use for normalization.
  required uint32 size = 3;

  // the parameters for normalization
  // u = u / (1+scale*sum(u^2 in window))^pow
  required real scale = 4;
  required real pow = 5;

  // The size of output feature map.
  required uint32 output_x = 6;

  // The size of input feature map.
  required uint32 img_size = 7;

  // normalize with fixed window or sliding window
  // u = u / (1+scale*sum(u^2 in window))^pow
  // fixed window: shared a fixed window for each value
  // sliding window: have a different window for each value
  optional bool blocked = 8;
}

message BlockExpandConfig {
  required uint32 channels = 1;

  required uint32 stride_x = 2;
  required uint32 stride_y = 3;

  required uint32 padding_x = 4;
  required uint32 padding_y = 5;

  required uint32 block_x = 6;
  required uint32 block_y = 7;

  // The size of output feature map.
  required uint32 output_x = 8;
  required uint32 output_y = 9;

  // The size of input feature map.
  required uint32 img_size_x = 10;
  required uint32 img_size_y = 11;
}

message MaxOutConfig {
  required uint32 channels = 1;
  required uint32 groups = 2;

  // The size of input feature map.
  required uint32 img_size_x = 3;
  required uint32 img_size_y = 4;
}

message ProjectionConfig {
  required string type = 1;
  required string name = 2;
  required uint64 input_size = 3;
  required uint64 output_size = 4;

  // For ShiftProjection
  optional int32 context_start = 5;
  optional int32 context_length = 6;
  optional bool trainable_padding = 7 [default = false];

  // For convolution
  optional ConvConfig conv_conf = 8;
  optional int32 num_filters = 9;

  // For IdentityOffsetProjection
  optional uint64 offset = 11 [default = 0];
}

message OperatorConfig {
  required string type = 1;
  repeated int32 input_indices = 2;
  repeated uint64 input_sizes = 3;
  required uint64 output_size = 4;

  // For DotMulOperator
  optional real dotmul_scale = 5 [default = 1.0];

  // For ConvOperator
  optional ConvConfig conv_conf = 6;
  optional int32 num_filters = 7;
}

message BilinearInterpConfig {
  // The size if input feature map.
  required uint32 img_size_x = 1;
  required uint32 img_size_y = 2;
  // The size if output feature map.
  required uint32 out_size_x = 3;
  required uint32 out_size_y = 4;
  required uint32 num_channels = 5;
}

message ImageConfig {
  // The image data dimensionality.
  // This value must be either 1, 2, 3, or a multiple of 4.
  required uint32 channels = 2;

  // The size of input feature map.
  required uint32 img_size = 8;
}

message LayerInputConfig {
  required string input_layer_name = 1;
  optional string input_parameter_name = 2;
  optional ConvConfig conv_conf = 3;
  optional PoolConfig pool_conf = 4;
  optional NormConfig norm_conf = 5;
  optional ProjectionConfig proj_conf = 6;
  optional BlockExpandConfig block_expand_conf = 7;
  optional ImageConfig image_conf = 8;
  // If the input layer has multi-output.
  // Set the argument name.
  optional string input_layer_argument = 9;
<<<<<<< HEAD
  optional BilinearInterpConfig bilinear_interp_conf = 10;
=======
  optional MaxOutConfig maxout_conf = 10;
>>>>>>> 46bd5f53
}

message LayerConfig {
sinclude(`ModelConfigLayer.proto.m4')
  required string name = 1;
  required string type = 2;
  optional uint64 size = 3;
  //optional ActivationConfig activation = 4;
  optional string active_type = 4;
  repeated LayerInputConfig inputs = 5;
  optional string bias_parameter_name = 6;

  // This number must be a multiple of 16.
  optional uint32 num_filters = 7;

  // indicates that the biases of every filter in this layer
  // should be shared amongst all applications of that filter
  // (which is how convnets are usually trained). Setting this to
  // false will untie the biases, yielding a separate bias for
  // every location at which the filter is applied.
  optional bool shared_biases = 8;

  // Valid values are ones that divide the area of the output
  // grid in this convolutional layer. For example if this layer
  // produces 32-channel 20x20 output grid, valid values of
  // partialSum are ones which divide 20*20 = 400.
  // I'll update this comments when confirmed
  optional uint32 partial_sum = 9;

  // for dropout
  optional real drop_rate = 10;

  // for HierarchicalSoftmaxLayer and NCELayer
  // the number of classes
  optional uint32 num_classes = 11;

  // the gpu device which the Layer's data in.
  // Only used by ParallelNeuralNetork. Ignored otherwise.
  optional int32 device = 12 [default = -1];

  // for recurrent layer. If true, the recurrence runs from the end to the beginning.
  optional bool reversed = 13 [default = false];

  // for lstmemory layer. Different types of nodes have different activation type.
  optional string active_gate_type  = 14;
  optional string active_state_type = 15;

  // For NCELayer
  // The number of random negative labels for each sample
  optional int32 num_neg_samples = 16 [default = 10];

  // For NCELayer
  // The distribution for generating the random negative labels.
  // A uniform distribution will be used if not provided
  repeated real neg_sampling_dist = 17 [packed = true];

  // For MaxLayer
  // default: output VALUE of MaxLayer. set this flag to true for output INDEX
  // INDEX will be put in Argument::value as real values.
  optional bool output_max_index = 19 [default = false];

  /// The filed number 20 have been deprecated.

  // For self-normalized estimation
  optional real softmax_selfnorm_alpha = 21 [default = 0.1];

  /// The filed numbers 22 and 23 have been deprecated.

  // for MDLstmLayer
  repeated bool directions = 24;

  // for CTCLayer
  optional bool norm_by_times = 25;

  // for CostLayers
  optional real coeff = 26 [default = 1.0];

  // for AverageLayer
  // can be set to: 'average', 'sum' or 'squarerootn'
  optional string average_strategy = 27;

  // for error clipping
  optional real error_clipping_threshold = 28 [default = 0.0];

  // for operators used by mixed layer
  repeated OperatorConfig operator_confs = 29;

  // for lambdaCost
  optional int32 NDCG_num = 30;
  optional int32 max_sort_size = 31;

  // for SlopeInterceptLayer
  optional real slope = 32;
  optional real intercept = 33;

  // for CosSimVecMatLayer and CosSimLayer
  optional real cos_scale = 34;

  // for DataNormLayer
  // can be set to: 'z-score', 'min-max' or 'decimal-scaling'
  optional string data_norm_strategy = 36;

  // for bos/eos id
  optional uint32 bos_id = 37;
  optional uint32 eos_id = 38;

  // for max id layer
  optional uint32 beam_size = 39;

  // for seqlastins layer, whether select first instead last
  optional bool select_first = 40 [default = false];

  // for seqlastins layer, AverageLayer, MaxLayer and ExpandLayer
  // can be set to: 'non-seq','seq'
  optional string trans_type = 41 [default = 'non-seq'];

  // to indicate whether selective_fc layer
  // is used in sequence generation or not
  optional bool selective_fc_pass_generation = 42 [default = false];

  // to indicate whether selective_fc layer take its last input to
  // selected several columns and only compute the multiplications
  // between the input matrices and the selected columns of
  // the parameter matrices of this layer.
  // if set false, selective_fc degrades into fc.
  optional bool has_selected_colums = 43 [default = true];

  // this parameter is for speed consideration.
  // if number of the selected columns is less than
  // sample number * selective_fc output size * selective_fc_mull_mull_ratio
  // sparse multiplication is used, otherwise, using full multiplication.
  optional real selective_fc_full_mul_ratio = 44 [default = 0.02];

  // to indicate how many threads selective_fc use to to accelate
  // the plain_mul period
  // leave empty or set to 0 to disable multi-thread accleleration
  optional uint32 selective_fc_parallel_plain_mul_thread_num = 45 [default = 0];

  // for batch normalization layer
  // if set use_global_stats true, will use the loaded mean and variance.
  optional bool use_global_stats = 46;

  // use to compute moving mean and variance.
  optional real moving_average_fraction = 47 [default = 0.9];
}

message EvaluatorConfig {
  required string name = 1;
  required string type = 2;
  repeated string input_layers = 3;

  // Used by ChunkEvaluator
  optional string chunk_scheme = 4; // one of "IOB", "IOE", "IOBES"
  optional int32 num_chunk_types = 5; // number of chunk types other than "other"

  // Used by PrecisionRecallEvaluator and ClassificationErrorEvaluator
  // For multi binary labels: true if output > classification_threshold
  optional real classification_threshold = 6 [default = 0.5];
  // The positive label. -1 means average precision and recall
  optional int32 positive_label = 7 [default = -1];

  // load dict from this file
  optional string dict_file = 8;

  // dump result in this file
  optional string result_file = 9;

  // top # results for max id printer
  optional int32 num_results = 10 [default = 1];

  // whether to delimit the sequence in the seq_text_printer
  optional bool delimited = 11 [default = true];
}

message LinkConfig {
  required string layer_name = 1;
  required string link_name = 2;
  // If true, this link has sub-sequence
  optional bool has_subseq = 3 [default = false];
}

message MemoryConfig {
  required string layer_name = 1;
  required string link_name = 2;

  optional string boot_layer_name = 3;
  optional string boot_bias_parameter_name = 4;
  optional string boot_bias_active_type = 5;
  optional uint32 boot_with_const_id = 7;

  // memory is a sequence, initailized by a sequence boot layer
  optional bool is_sequence = 6 [default = false];
}

message GeneratorConfig {
  required uint32 max_num_frames = 1;
  required string eos_layer_name = 2;
  optional int32 num_results_per_sample = 3 [default = 1];

  // for beam search
  optional int32 beam_size = 4 [default = 1];

  optional bool log_prob = 5 [default = true];
}

message SubModelConfig {
  required string name = 1;
  repeated string layer_names = 2; // selected layers in sub model
  repeated string input_layer_names = 3;
  repeated string output_layer_names = 4;
  repeated string evaluator_names = 5;

  optional bool is_recurrent_layer_group = 6 [default = false];

  // If true, the recurrence runs from the end to the beginning.
  optional bool reversed = 7 [default = false];

  // name and link name of memory
  repeated MemoryConfig memories = 8;

  // if use recurrent layer group, all layers in submodel will postfix by
  // "_in_"+submodel.name, so we add a name pair to link between
  // root model and layer group,
  // note that these in/out layers are not input/output of the network.
  repeated LinkConfig in_links = 9;
  repeated LinkConfig out_links = 10;

  optional GeneratorConfig generator = 11;

  // the id of inlink which share info with outlinks, used in recurrent layer group
  optional int32 target_inlinkid = 12;
}

message ModelConfig {
  // type of the model.
  // Currently, "nn", "recurrent_nn" and "recursive_nn" are supported
  required string type = 1 [default = "nn"];

  // layers should be ordered in such a way that the forward propagation
  // can be correctly executed by going from the first layer to the last layer
  repeated LayerConfig layers = 2;

  repeated ParameterConfig parameters = 3;

  // Input layers should have the same order as the data streams provided
  // by the data provider. The type of input layers should be "data"
  repeated string input_layer_names = 4;

  // For training, the type of a output layer is usually cost layer.
  // For prediction, they should be the actual output layers.
  repeated string output_layer_names = 5;

  repeated EvaluatorConfig evaluators = 6;

  repeated SubModelConfig sub_models = 8;

  // For External Machine, defining how to split a neural network
  // into multiple parts.
  optional ExternalConfig external_config = 9;
};<|MERGE_RESOLUTION|>--- conflicted
+++ resolved
@@ -243,11 +243,8 @@
   // If the input layer has multi-output.
   // Set the argument name.
   optional string input_layer_argument = 9;
-<<<<<<< HEAD
   optional BilinearInterpConfig bilinear_interp_conf = 10;
-=======
-  optional MaxOutConfig maxout_conf = 10;
->>>>>>> 46bd5f53
+  optional MaxOutConfig maxout_conf = 11;
 }
 
 message LayerConfig {
