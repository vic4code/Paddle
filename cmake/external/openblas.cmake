# Copyright (c) 2016 PaddlePaddle Authors. All Rights Reserve.
# 
# Licensed under the Apache License, Version 2.0 (the "License");
# you may not use this file except in compliance with the License.
# You may obtain a copy of the License at
# 
# http://www.apache.org/licenses/LICENSE-2.0
# 
# Unless required by applicable law or agreed to in writing, software
# distributed under the License is distributed on an "AS IS" BASIS,
# WITHOUT WARRANTIES OR CONDITIONS OF ANY KIND, either express or implied.
# See the License for the specific language governing permissions and
# limitations under the License.

INCLUDE(cblas)

IF(NOT ${CBLAS_FOUND})
    INCLUDE(ExternalProject)

    SET(CBLAS_SOURCES_DIR ${THIRD_PARTY_PATH}/openblas)
    SET(CBLAS_INSTALL_DIR ${THIRD_PARTY_PATH}/install/openblas)
    SET(CBLAS_INC_DIR "${CBLAS_INSTALL_DIR}/include" CACHE PATH "openblas include directory." FORCE)

    SET(CBLAS_LIBRARIES "${CBLAS_INSTALL_DIR}/lib/${LIBRARY_PREFIX}openblas${STATIC_LIBRARY_SUFFIX}"
        CACHE FILEPATH "openblas library." FORCE)

<<<<<<< HEAD
    # check fortran compiler and library
    IF(ANDROID)
        SET(OPENBLAS_COMMIT "b5c96fcfcdc82945502a2303116a64d89985daf5")
        SET(OPTIONAL_ARGS HOSTCC=${HOST_C_COMPILER} TARGET=ARMV7 ARM_SOFTFP_ABI=1 NOFORTRAN=1 USE_THREAD=0 libs)
    ELSEIF(RPI)
        SET(OPENBLAS_COMMIT "v0.2.19")
        SET(OPTIONAL_ARGS HOSTCC=${HOST_C_COMPILER} TARGET=ARMV7 NOFORTRAN=1 USE_THREAD=0 libs)
    ELSE()
        IF(CMAKE_COMPILER_IS_GNUCC)
            ENABLE_LANGUAGE(Fortran)
            if (NOT CMAKE_Fortran_COMPILER_VERSION)
              # cmake < 3.4 cannot get CMAKE_Fortran_COMPILER_VERSION directly.
              execute_process(COMMAND ${CMAKE_Fortran_COMPILER} -dumpversion
                        OUTPUT_VARIABLE CMAKE_Fortran_COMPILER_VERSION)
            endif()
            string(REGEX MATCHALL "[0-9]+" Fortran_VERSION ${CMAKE_Fortran_COMPILER_VERSION})
            list(GET Fortran_VERSION 0 Fortran_MAJOR)
            list(GET Fortran_VERSION 1 Fortran_MINOR)
            find_library(GFORTRAN_LIBRARY NAMES gfortran PATHS
                         /lib
                         /usr/lib
                         /usr/lib/gcc/x86_64-linux-gnu/${Fortran_MAJOR}.${Fortran_MINOR}/
                         /usr/lib/gcc/x86_64-linux-gnu/${Fortran_MAJOR}/)
            if (NOT GFORTRAN_LIBRARY)
                message(FATAL_ERROR "Cannot found gfortran library which it is used by openblas")
            endif()
            find_package(Threads REQUIRED)
            LIST(APPEND CBLAS_LIBRARIES ${GFORTRAN_LIBRARY} ${CMAKE_THREAD_LIBS_INIT})
        ENDIF(CMAKE_COMPILER_IS_GNUCC)

        IF(NOT CMAKE_Fortran_COMPILER)
            MESSAGE(FATAL_ERROR "To build lapack in libopenblas, "
                    "you need to set gfortran compiler: cmake .. -DCMAKE_Fortran_COMPILER=...")
        ENDIF(NOT CMAKE_Fortran_COMPILER)

        ADD_DEFINITIONS(-DPADDLE_USE_LAPACK)

        SET(OPENBLAS_COMMIT "v0.2.19")
        SET(OPENBLAS_ARGS FC=${CMAKE_Fortran_COMPILER} DYNAMIC_ARCH=1 libs netlib)
    ENDIF()

=======
>>>>>>> d10f6cfb
    ExternalProject_Add(
        openblas
        ${EXTERNAL_PROJECT_LOG_ARGS}
        GIT_REPOSITORY      https://github.com/xianyi/OpenBLAS.git
        GIT_TAG             ${OPENBLAS_COMMIT}
        PREFIX              ${CBLAS_SOURCES_DIR}
        INSTALL_DIR         ${CBLAS_INSTALL_DIR}
        BUILD_IN_SOURCE     1
<<<<<<< HEAD
        BUILD_COMMAND       ${CMAKE_MAKE_PROGRAM} CC=${CMAKE_C_COMPILER} NO_SHARED=1 ${OPTIONAL_ARGS}
=======
        BUILD_COMMAND       ${CMAKE_MAKE_PROGRAM} FC=${CMAKE_Fortran_COMPILER} CC=${CMAKE_C_COMPILER} HOSTCC=${CMAKE_C_COMPILER} NO_LAPACK=1 DYNAMIC_ARCH=1 NO_SHARED=1 libs netlib
>>>>>>> d10f6cfb
        INSTALL_COMMAND     ${CMAKE_MAKE_PROGRAM} install NO_SHARED=1 PREFIX=<INSTALL_DIR>
        UPDATE_COMMAND      ""
        CONFIGURE_COMMAND   ""
    )

    IF(NOT ANDROID AND NOT RPI)
        ExternalProject_Add_Step(
            openblas lapacke_install
            COMMAND ${CMAKE_COMMAND} -E copy "${CBLAS_SOURCES_DIR}/src/openblas/lapack-netlib/LAPACKE/include/lapacke_mangling_with_flags.h" "${CBLAS_INSTALL_DIR}/include/lapacke_mangling.h"
            COMMAND ${CMAKE_COMMAND} -E copy "${CBLAS_SOURCES_DIR}/src/openblas/lapack-netlib/LAPACKE/include/lapacke.h" "${CBLAS_INSTALL_DIR}/include/lapacke.h"
            COMMAND ${CMAKE_COMMAND} -E copy "${CBLAS_SOURCES_DIR}/src/openblas/lapack-netlib/LAPACKE/include/lapacke_config.h" "${CBLAS_INSTALL_DIR}/include/lapacke_config.h"
            COMMAND ${CMAKE_COMMAND} -E copy "${CBLAS_SOURCES_DIR}/src/openblas/lapack-netlib/LAPACKE/include/lapacke_utils.h" "${CBLAS_INSTALL_DIR}/include/lapacke_utils.h"
            DEPENDEES install
    )
    ENDIF()

    LIST(APPEND external_project_dependencies openblas)
ENDIF(NOT ${CBLAS_FOUND})

MESSAGE(STATUS "BLAS library: ${CBLAS_LIBRARIES}")
INCLUDE_DIRECTORIES(${CBLAS_INC_DIR})<|MERGE_RESOLUTION|>--- conflicted
+++ resolved
@@ -24,50 +24,19 @@
     SET(CBLAS_LIBRARIES "${CBLAS_INSTALL_DIR}/lib/${LIBRARY_PREFIX}openblas${STATIC_LIBRARY_SUFFIX}"
         CACHE FILEPATH "openblas library." FORCE)
 
-<<<<<<< HEAD
-    # check fortran compiler and library
+    SET(COMMON_ARGS CC=${CMAKE_C_COMPILER} NO_LAPACK=1 NO_SHARED=1)
+
     IF(ANDROID)
         SET(OPENBLAS_COMMIT "b5c96fcfcdc82945502a2303116a64d89985daf5")
-        SET(OPTIONAL_ARGS HOSTCC=${HOST_C_COMPILER} TARGET=ARMV7 ARM_SOFTFP_ABI=1 NOFORTRAN=1 USE_THREAD=0 libs)
+        SET(OPTIONAL_ARGS HOSTCC=${HOST_C_COMPILER} TARGET=ARMV7 ARM_SOFTFP_ABI=1 USE_THREAD=0 libs)
     ELSEIF(RPI)
         SET(OPENBLAS_COMMIT "v0.2.19")
-        SET(OPTIONAL_ARGS HOSTCC=${HOST_C_COMPILER} TARGET=ARMV7 NOFORTRAN=1 USE_THREAD=0 libs)
+        SET(OPTIONAL_ARGS HOSTCC=${HOST_C_COMPILER} TARGET=ARMV7 USE_THREAD=0 libs)
     ELSE()
-        IF(CMAKE_COMPILER_IS_GNUCC)
-            ENABLE_LANGUAGE(Fortran)
-            if (NOT CMAKE_Fortran_COMPILER_VERSION)
-              # cmake < 3.4 cannot get CMAKE_Fortran_COMPILER_VERSION directly.
-              execute_process(COMMAND ${CMAKE_Fortran_COMPILER} -dumpversion
-                        OUTPUT_VARIABLE CMAKE_Fortran_COMPILER_VERSION)
-            endif()
-            string(REGEX MATCHALL "[0-9]+" Fortran_VERSION ${CMAKE_Fortran_COMPILER_VERSION})
-            list(GET Fortran_VERSION 0 Fortran_MAJOR)
-            list(GET Fortran_VERSION 1 Fortran_MINOR)
-            find_library(GFORTRAN_LIBRARY NAMES gfortran PATHS
-                         /lib
-                         /usr/lib
-                         /usr/lib/gcc/x86_64-linux-gnu/${Fortran_MAJOR}.${Fortran_MINOR}/
-                         /usr/lib/gcc/x86_64-linux-gnu/${Fortran_MAJOR}/)
-            if (NOT GFORTRAN_LIBRARY)
-                message(FATAL_ERROR "Cannot found gfortran library which it is used by openblas")
-            endif()
-            find_package(Threads REQUIRED)
-            LIST(APPEND CBLAS_LIBRARIES ${GFORTRAN_LIBRARY} ${CMAKE_THREAD_LIBS_INIT})
-        ENDIF(CMAKE_COMPILER_IS_GNUCC)
-
-        IF(NOT CMAKE_Fortran_COMPILER)
-            MESSAGE(FATAL_ERROR "To build lapack in libopenblas, "
-                    "you need to set gfortran compiler: cmake .. -DCMAKE_Fortran_COMPILER=...")
-        ENDIF(NOT CMAKE_Fortran_COMPILER)
-
-        ADD_DEFINITIONS(-DPADDLE_USE_LAPACK)
-
         SET(OPENBLAS_COMMIT "v0.2.19")
-        SET(OPENBLAS_ARGS FC=${CMAKE_Fortran_COMPILER} DYNAMIC_ARCH=1 libs netlib)
+        SET(OPENBLAS_ARGS DYNAMIC_ARCH=1 libs)
     ENDIF()
 
-=======
->>>>>>> d10f6cfb
     ExternalProject_Add(
         openblas
         ${EXTERNAL_PROJECT_LOG_ARGS}
@@ -76,11 +45,7 @@
         PREFIX              ${CBLAS_SOURCES_DIR}
         INSTALL_DIR         ${CBLAS_INSTALL_DIR}
         BUILD_IN_SOURCE     1
-<<<<<<< HEAD
-        BUILD_COMMAND       ${CMAKE_MAKE_PROGRAM} CC=${CMAKE_C_COMPILER} NO_SHARED=1 ${OPTIONAL_ARGS}
-=======
-        BUILD_COMMAND       ${CMAKE_MAKE_PROGRAM} FC=${CMAKE_Fortran_COMPILER} CC=${CMAKE_C_COMPILER} HOSTCC=${CMAKE_C_COMPILER} NO_LAPACK=1 DYNAMIC_ARCH=1 NO_SHARED=1 libs netlib
->>>>>>> d10f6cfb
+        BUILD_COMMAND       ${CMAKE_MAKE_PROGRAM} ${COMMON_ARGS} ${OPTIONAL_ARGS}
         INSTALL_COMMAND     ${CMAKE_MAKE_PROGRAM} install NO_SHARED=1 PREFIX=<INSTALL_DIR>
         UPDATE_COMMAND      ""
         CONFIGURE_COMMAND   ""
