/* Copyright (c) 2016 PaddlePaddle Authors. All Rights Reserve.

Licensed under the Apache License, Version 2.0 (the "License");
you may not use this file except in compliance with the License.
You may obtain a copy of the License at

    http://www.apache.org/licenses/LICENSE-2.0

Unless required by applicable law or agreed to in writing, software
distributed under the License is distributed on an "AS IS" BASIS,
WITHOUT WARRANTIES OR CONDITIONS OF ANY KIND, either express or implied.
See the License for the specific language governing permissions and
limitations under the License. */

<<<<<<< HEAD
=======
// clang-format off
// Because clang-format 4.X and clang-format 3.8+ format 
// following lines in different. So disable clang-format.
#include "hl_cuda.h"
>>>>>>> 71b42039
#include <cuda_profiler_api.h>
#include <string.h>
#include <sys/syscall.h>
#include <sys/time.h>
#include <unistd.h>
#include <mutex>
#include "hl_cuda.h"
#include "hl_cuda.ph"
#include "hl_dso_loader.h"
#include "hl_thread.ph"
#include "paddle/utils/Logging.h"
// clang-format on

namespace dynload {

std::once_flag curand_dso_flag;
void *curand_dso_handle = nullptr;

/**
 * The following macro definition can generate structs
 * (for each function) to dynamic load curand routine
 * via operator overloading.
 *
 * note: default dynamic linked libs
 */
#ifdef PADDLE_USE_DSO
#define DYNAMIC_LOAD_CURAND_WRAP(__name)                                       \
  struct DynLoad__##__name {                                                   \
    template <typename... Args>                                                \
    curandStatus_t operator()(Args... args) {                                  \
      typedef curandStatus_t (*curandFunc)(Args...);                           \
      std::call_once(curand_dso_flag, GetCurandDsoHandle, &curand_dso_handle); \
      void *p_##__name = dlsym(curand_dso_handle, #__name);                    \
      return reinterpret_cast<curandFunc>(p_##__name)(args...);                \
    }                                                                          \
  } __name; /* struct DynLoad__##__name */
#else
#define DYNAMIC_LOAD_CURAND_WRAP(__name)      \
  struct DynLoad__##__name {                  \
    template <typename... Args>               \
    curandStatus_t operator()(Args... args) { \
      return __name(args...);                 \
    }                                         \
  } __name; /* struct DynLoad__##__name */
#endif

/* include all needed curand functions in HPPL */
// clang-format off
#define CURAND_RAND_ROUTINE_EACH(__macro)    \
  __macro(curandCreateGenerator)             \
  __macro(curandSetStream)                   \
  __macro(curandSetPseudoRandomGeneratorSeed)\
  __macro(curandGenerateUniform)             \
  __macro(curandGenerateUniformDouble)
// clang-format on

CURAND_RAND_ROUTINE_EACH(DYNAMIC_LOAD_CURAND_WRAP)

#undef CURAND_RAND_ROUTINE_EACH
#undef DYNAMIC_LOAD_CURAND_WRAP

std::once_flag cudart_dso_flag;
void *cudart_dso_handle = nullptr;

/**
 * The following macro definition can generate structs
 * (for each function) to dynamic load cuda routine
 * via operator overloading.
 *
 * note: default dynamic linked libs
 */
#ifdef PADDLE_USE_DSO
#define DYNAMIC_LOAD_CUDART_WRAP(__name)                                       \
  struct DynLoad__##__name {                                                   \
    template <typename... Args>                                                \
    auto operator()(Args... args) -> decltype(__name(args...)) {               \
      using cudart_func = decltype(__name(args...)) (*)(Args...);              \
      std::call_once(cudart_dso_flag, GetCudartDsoHandle, &cudart_dso_handle); \
      void *p_##__name = dlsym(cudart_dso_handle, #__name);                    \
      return reinterpret_cast<cudart_func>(p_##__name)(args...);               \
    }                                                                          \
  } __name; /* struct DynLoad__##__name */
#else
#define DYNAMIC_LOAD_CUDART_WRAP(__name)                         \
  struct DynLoad__##__name {                                     \
    template <typename... Args>                                  \
    auto operator()(Args... args) -> decltype(__name(args...)) { \
      return __name(args...);                                    \
    }                                                            \
  } __name; /* struct DynLoad__##__name */
#endif

/* include all needed cuda functions in HPPL */
// clang-format off
#define CUDA_ROUTINE_EACH(__macro)        \
  __macro(cudaMalloc)                     \
  __macro(cudaHostAlloc)                  \
  __macro(cudaFree)                       \
  __macro(cudaFreeHost)                   \
  __macro(cudaMemcpy)                     \
  __macro(cudaMemset)                     \
  __macro(cudaMemcpyAsync)                \
  __macro(cudaSetDevice)                  \
  __macro(cudaGetDevice)                  \
  __macro(cudaGetDeviceCount)             \
  __macro(cudaGetDeviceProperties)        \
  __macro(cudaDeviceSynchronize)          \
  __macro(cudaDeviceCanAccessPeer)        \
  __macro(cudaDeviceEnablePeerAccess)     \
  __macro(cudaStreamCreate)               \
  __macro(cudaStreamDestroy)              \
  __macro(cudaStreamSynchronize)          \
  __macro(cudaStreamWaitEvent)            \
  __macro(cudaEventCreate)                \
  __macro(cudaEventRecord)                \
  __macro(cudaEventQuery)                 \
  __macro(cudaEventDestroy)               \
  __macro(cudaEventSynchronize)           \
  __macro(cudaEventElapsedTime)           \
  __macro(cudaSetDeviceFlags)             \
  __macro(cudaGetLastError)               \
  __macro(cudaFuncSetCacheConfig)         \
  __macro(cudaRuntimeGetVersion)          \
  __macro(cudaGetErrorString)             \
  __macro(cudaProfilerStart)              \
  __macro(cudaProfilerStop)
// clang-format on

CUDA_ROUTINE_EACH(DYNAMIC_LOAD_CUDART_WRAP)

#undef CUDA_ROUNTINE_EACH
#undef DYNAMIC_LOAD_CUDART_WRAP

} /* namespace dynload */

/**
 * @brief   global resource.
 */
int g_system_device_num = 0;                /* system device number */
int device_num = 0;                         /* use    device number */
hl_device_prop *g_device;                   /* device info table */
__thread thread_device_resources *t_device; /* device resources table */
int g_cuda_lib_version = 0;

/* number of global stream */
#define NUMBER_OF_GLOBAL_STREAM (HPPL_THREAD_STREAM_1)
/* number of thread stream */
#define NUMBER_OF_THREAD_STREAM (HPPL_STREAM_END - HPPL_THREAD_STREAM_1)
/* sizeof of device memory */
#define HPPL_GPU_MEMORY_SIZE (256 * 4)

/**
 * Check build-in cuda function using glog and it **does not**
 * support << operator for more details error info.
 */
#define CHECK_CUDA(cudaFunc)                                                  \
  do {                                                                        \
    cudaError_t cudaStat = cudaFunc;                                          \
    CHECK_EQ(cudaSuccess, cudaStat) << "Cuda Error: "                         \
                                    << dynload::cudaGetErrorString(cudaStat); \
  } while (0)

/**
 * @brief   thread resource.
 */
__thread _hl_thread_resource t_resource = {{0},    /* stream */
                                           0,      /* handle */
                                           0,      /* gen */
                                           0,      /* cudnn_handle */
                                           0,      /* cudnn_desc */
                                           NULL,   /* gen_mutex */
                                           NULL,   /* gpu_mem */
                                           NULL,   /* cpu_mem */
                                           0,      /* event */
                                           -1,     /* device */
                                           0,      /* major */
                                           false}; /* is_init */

__thread cudaStream_t default_stream = 0;
__thread bool g_sync_flag = true;
bool hl_start_flag = false;

inline pid_t gettid() {
#if defined(__APPLE__) || defined(__OSX__)
  // syscall is deprecated: first deprecated in macOS 10.12.
  // syscall is unsupported;
  // syscall pid_t tid = syscall(SYS_thread_selfid);
  uint64_t tid;
  pthread_threadid_np(NULL, &tid);
#else
#ifndef __NR_gettid
#define __NR_gettid 224
#endif
  pid_t tid = syscall(__NR_gettid);
#endif
  CHECK_NE((int)tid, -1);
  return tid;
}

void hl_init(int device) {
  CHECK(hl_start_flag) << "[Init failed] hl_start() did not succeed.";

  /* thread has been initialized */
  if (true == t_resource.is_init) {
    hl_set_device(device);
    return;
  }

  /* create thread devcie resources */
  char *tmp;
  thread_device_resources device_res;
  tmp = (char *)malloc(g_system_device_num * sizeof(thread_device_resources *) +
                       device_num * sizeof(_thread_device_resources));
  CHECK_NOTNULL(tmp);
  t_device = (thread_device_resources *)tmp;
  device_res = (thread_device_resources)(
      (char *)tmp + g_system_device_num * sizeof(thread_device_resources *));
  memset(t_device, 0, g_system_device_num * sizeof(thread_device_resources *));

  char *tmp_stream = (char *)malloc(device_num * NUMBER_OF_THREAD_STREAM *
                                    sizeof(cudaStream_t));
  CHECK_NOTNULL(tmp_stream);

  int num = 0;
  for (int dev = 0; dev < g_system_device_num; dev++) {
    if (!g_device[dev]) {
      continue;
    }

    t_device[dev] = &device_res[num];
    t_device[dev]->stream =
        (cudaStream_t *)(tmp_stream +
                         num * NUMBER_OF_THREAD_STREAM * sizeof(cudaStream_t));

    hl_create_thread_resources(dev, t_device[dev]);
    num++;
  }

  hl_cudnn_desc_init(&t_resource.cudnn_desc);

  /* thread initialization is complete */
  t_resource.is_init = true;
  /* set device */
  t_resource.device = -1;
  hl_set_device(device);
}

void hl_fini() {
  if (false == t_resource.is_init) {
    return;
  }

  /* hppl stream fini */
  t_resource.device = -1;
  for (int i = NUMBER_OF_GLOBAL_STREAM; i < HPPL_STREAM_END; i++) {
    t_resource.stream[i] = 0;
  }

  char *tmp = (char *)t_device;
  char *tmp_stream = NULL;
  for (int dev = 0; dev < g_system_device_num; dev++) {
    if (!t_device[dev]) {
      continue;
    }
    if (!tmp_stream) {
      tmp_stream = (char *)t_device[dev]->stream;
    }
    for (int j = 0; j < NUMBER_OF_THREAD_STREAM; j++) {
      CHECK_CUDA(dynload::cudaStreamDestroy(t_device[dev]->stream[j]));
    }

    /* free device memory */
    hl_free_mem_device(t_device[dev]->gpu_mem);
    hl_free_mem_host(t_device[dev]->cpu_mem);
    CHECK_CUDA(dynload::cudaEventDestroy(t_device[dev]->mem_event));
  }

  free(tmp);
  free(tmp_stream);
  t_resource.is_init = false;
}

int hl_get_device_count() { return device_num; }

void hl_set_device(int device) {
  if (device == t_resource.device) {
    return;
  }

  CHECK(device >= 0 && device < g_system_device_num && g_device[device])
      << "Device: " << device << " is not specified in startup.";

  CHECK_CUDA(dynload::cudaSetDevice(device));

  /* switch thread stream */
  for (int i = 0; i < NUMBER_OF_GLOBAL_STREAM; i++) {
    t_resource.stream[i] = g_device[device]->device_resources->stream[i];
  }

  if (true == t_resource.is_init) {
    for (int i = NUMBER_OF_GLOBAL_STREAM; i < HPPL_STREAM_END; i++) {
      t_resource.stream[i] =
          t_device[device]->stream[i - NUMBER_OF_GLOBAL_STREAM];
    }
    t_resource.gpu_mem = t_device[device]->gpu_mem;
    t_resource.cpu_mem = t_device[device]->cpu_mem;
    t_resource.event = t_device[device]->mem_event;
  }

  t_resource.handle = g_device[device]->device_resources->handle;
  t_resource.gen = g_device[device]->device_resources->gen;
  t_resource.cudnn_handle = g_device[device]->device_resources->cudnn_handle;
  t_resource.gen_mutex = g_device[device]->device_resources->gen_mutex;
  t_resource.device = device;
  t_resource.major = g_device[device]->major;
  default_stream = t_resource.stream[0];
}

int hl_get_device() {
  int device;
  CHECK_CUDA(dynload::cudaGetDevice(&device));
  return device;
}

void *hl_malloc_device(size_t size) {
  void *dest_d;

  CHECK(size) << __func__ << ": the size for device memory is 0, please check.";
  CHECK_CUDA(dynload::cudaMalloc((void **)&dest_d, size));

  return dest_d;
}

void hl_free_mem_device(void *dest_d) {
  CHECK_NOTNULL(dest_d);

  cudaError_t err = dynload::cudaFree(dest_d);
  CHECK(cudaSuccess == err || cudaErrorCudartUnloading == err)
      << hl_get_device_error_string();
}

void *hl_malloc_host(size_t size) {
  void *dest_h;

  CHECK(size) << __func__ << ": the size for device memory is 0, please check.";
  CHECK_CUDA(
      dynload::cudaHostAlloc((void **)&dest_h, size, cudaHostAllocDefault));

  return dest_h;
}

void hl_free_mem_host(void *dest_h) {
  CHECK_NOTNULL(dest_h);

  cudaError_t err = dynload::cudaFreeHost(dest_h);
  CHECK(cudaSuccess == err || cudaErrorCudartUnloading == err)
      << hl_get_device_error_string();
}

void hl_memcpy(void *dst, void *src, size_t size) {
  if (0 == size) {
    return;
  }
  CHECK_NOTNULL(dst);
  CHECK_NOTNULL(src);
  CHECK_CUDA(dynload::cudaMemcpy(dst, src, size, cudaMemcpyDefault));
}

void hl_memset_device(void *dest_d, int value, size_t size) {
  CHECK_CUDA(dynload::cudaMemset(dest_d, value, size));
}

void hl_memcpy_host2device(void *dest_d, void *src_h, size_t size) {
  if (0 == size) {
    return;
  }
  CHECK_NOTNULL(src_h);
  CHECK_NOTNULL(dest_d);
  CHECK_CUDA(dynload::cudaMemcpy(dest_d, src_h, size, cudaMemcpyHostToDevice));
}

void hl_memcpy_device2host(void *dest_h, void *src_d, size_t size) {
  if (0 == size) {
    return;
  }
  CHECK_NOTNULL(dest_h);
  CHECK_NOTNULL(src_d);
  CHECK_CUDA(dynload::cudaMemcpy(dest_h, src_d, size, cudaMemcpyDeviceToHost));
}

void hl_memcpy_device2device(void *dest_d, void *src_d, size_t size) {
  if (0 == size) {
    return;
  }
  CHECK_NOTNULL(dest_d);
  CHECK_NOTNULL(src_d);
  CHECK_CUDA(
      dynload::cudaMemcpy(dest_d, src_d, size, cudaMemcpyDeviceToDevice));
}

void hl_memcpy_async(void *dst, void *src, size_t size, hl_stream_t stream) {
  cudaStream_t cu_stream;

  if (0 == size) {
    return;
  }
  CHECK_NOTNULL(dst);
  CHECK_NOTNULL(src);
  CHECK_LT(stream, HPPL_STREAM_END);
  cu_stream = t_resource.stream[stream];

  CHECK_CUDA(
      dynload::cudaMemcpyAsync(dst, src, size, cudaMemcpyDefault, cu_stream));
}

void hl_start() {
  hl_specify_devices_start(NULL, 0);
  /* set default device */
  hl_set_device(0);
}

bool hl_device_can_access_peer(int device, int peerDevice) {
  int canAccessPeer;
  CHECK_CUDA(
      dynload::cudaDeviceCanAccessPeer(&canAccessPeer, device, peerDevice));

  if (canAccessPeer == 1) {
    return true;
  } else {
    return false;
  }
}

void hl_device_enable_peer_access(int peerDevice) {
  cudaError_t err = dynload::cudaDeviceEnablePeerAccess(peerDevice, 0);
  if (cudaErrorPeerAccessAlreadyEnabled == err) {
    dynload::cudaGetLastError();
  } else {
    CHECK_CUDA(err);
  }
}

void hl_create_global_resources(hl_device_prop device_prop) {
  struct cudaDeviceProp cu_prop;
  int device = device_prop->device;
  global_device_resources device_res = device_prop->device_resources;

  CHECK_CUDA(dynload::cudaSetDevice(device));
  /* device properties */
  CHECK_CUDA(dynload::cudaGetDeviceProperties(&cu_prop, device));

  device_prop->major = cu_prop.major;
  device_prop->minor = cu_prop.minor;
  strncpy(device_prop->device_name, cu_prop.name, 256);
  device_prop->device_mem = cu_prop.totalGlobalMem;

  /* create device stream */
  for (int j = 0; j < NUMBER_OF_GLOBAL_STREAM; j++) {
    CHECK_CUDA(dynload::cudaStreamCreate(&device_res->stream[j]));
  }

  /* cublas init */
  hl_cublas_init(&device_res->handle, device_res->stream[0]);

  /* create curand gen */
  CHECK_EQ(dynload::curandCreateGenerator(&device_res->gen,
                                          CURAND_RNG_PSEUDO_DEFAULT),
           CURAND_STATUS_SUCCESS)
      << "[Start failed] Curand init failed.";

  CHECK_EQ(dynload::curandSetStream(device_res->gen, device_res->stream[0]),
           CURAND_STATUS_SUCCESS)
      << "[Start failed] Curand set stream failed!";

  /* create cudnn handle */
  hl_cudnn_init(&device_res->cudnn_handle, device_res->stream[0]);

  int seed = gettid();
  CHECK_EQ(dynload::curandSetPseudoRandomGeneratorSeed(device_res->gen,
                                                       seed + device),
           CURAND_STATUS_SUCCESS);

  device_res->gen_mutex = (pthread_mutex_t *)(malloc(sizeof(pthread_mutex_t)));
  pthread_mutex_init(device_res->gen_mutex, NULL);

  CHECK_CUDA(dynload::cudaRuntimeGetVersion(&g_cuda_lib_version));
}

int hl_get_cuda_version() { return g_cuda_lib_version; }

void hl_create_thread_resources(int device,
                                thread_device_resources device_res) {
  CHECK_CUDA(dynload::cudaSetDevice(device));

  /* create thread stream */
  for (int j = 0; j < NUMBER_OF_THREAD_STREAM; j++) {
    CHECK_CUDA(dynload::cudaStreamCreate(&device_res->stream[j]));
  }

  /* allocation device memory */
  device_res->gpu_mem = (real *)hl_malloc_device(HPPL_GPU_MEMORY_SIZE);

  /* allocation host memory */
  device_res->cpu_mem = (real *)hl_malloc_host(HPPL_GPU_MEMORY_SIZE);

  CHECK_CUDA(dynload::cudaEventCreate(&device_res->mem_event));
}

void hl_specify_devices_start(int *device, int number) {
  if (hl_start_flag) return;

  /* 1. get the number of devices */
  CHECK_CUDA(dynload::cudaGetDeviceCount(&g_system_device_num));
  CHECK_NE(g_system_device_num, 0) << "[Start failed] there is no GPU device";
  if (device == NULL) {
    number = g_system_device_num;
  }

  /* 2. check device & create device property table */
  CHECK_LE(number, g_system_device_num)
      << "[Start failed] System does not have enough device. "
      << "Device number: " << g_system_device_num << "Input number: " << number;

  char *tmp;
  hl_device_prop device_prop;
  tmp = (char *)malloc(g_system_device_num * sizeof(hl_device_prop *) +
                       number * sizeof(_hl_device_prop));
  CHECK(tmp) << "[Start failed] System memory is not enough.";

  g_device = (hl_device_prop *)tmp;
  device_prop = (hl_device_prop)(
      (char *)tmp + g_system_device_num * sizeof(hl_device_prop *));
  memset(g_device, 0, g_system_device_num * sizeof(hl_device_prop *));
  int num = 0;
  for (int i = 0; i < number; i++) {
    int dev;
    if (device == NULL) {
      dev = i;
    } else {
      dev = device[i];
    }

    CHECK_LT(dev, g_system_device_num)
        << "[Start failed] The specified device number is "
        << "out of range. Max device number: " << g_system_device_num - 1
        << " Specified devcie number: " << dev;

    if (g_device[dev]) {
      /* Warning */
      LOG(WARNING) << "[Warning] Repeat specify device: " << dev;
      continue;
    }

    g_device[dev] = &device_prop[num];
    g_device[dev]->device = dev;
    num++;
  }
  device_num = num;

  /* 3.  create global device resources */
  char *tmp_res = (char *)malloc(device_num * sizeof(_global_device_resources));
  CHECK_NOTNULL(tmp_res);

  char *tmp_stream = (char *)malloc(device_num * NUMBER_OF_GLOBAL_STREAM *
                                    sizeof(cudaStream_t));
  CHECK_NOTNULL(tmp_stream);

  num = 0;
  for (int i = 0; i < g_system_device_num; i++) {
    if (!g_device[i]) {
      continue;
    }

    g_device[i]->device_resources = (global_device_resources)(
        tmp_res + num * sizeof(_global_device_resources));
    g_device[i]->device_resources->stream =
        (cudaStream_t *)(tmp_stream +
                         num * NUMBER_OF_GLOBAL_STREAM * sizeof(cudaStream_t));

    hl_create_global_resources(g_device[i]);
    num++;
  }

  /* hl_start() is ok */
  hl_start_flag = true;
  /* set default device */
  if (device == NULL) {
    hl_set_device(0);
  } else {
    hl_set_device(device[0]);
  }
}

void hl_rand(real *dest_d, size_t num) {
  pthread_mutex_lock(t_resource.gen_mutex);
  CHECK_EQ(
#ifndef PADDLE_TYPE_DOUBLE
      dynload::curandGenerateUniform(t_resource.gen, dest_d, num),
#else
      dynload::curandGenerateUniformDouble(t_resource.gen, dest_d, num),
#endif
      CURAND_STATUS_SUCCESS);
  pthread_mutex_unlock(t_resource.gen_mutex);
  CHECK_SYNC("hl_rand failed");
}

void hl_srand(unsigned int seed) {
  pthread_mutex_lock(t_resource.gen_mutex);
  CHECK_EQ(dynload::curandSetPseudoRandomGeneratorSeed(t_resource.gen, seed),
           CURAND_STATUS_SUCCESS);
  pthread_mutex_unlock(t_resource.gen_mutex);
}

void hl_set_sync_flag(bool flag) { g_sync_flag = flag; }

bool hl_get_sync_flag() { return g_sync_flag; }

void hl_stream_synchronize(hl_stream_t stream) {
  cudaStream_t cu_stream;

  CHECK_LT(stream, HPPL_STREAM_END) << __func__
                                    << ": the parameter stream is error.";

  cu_stream = t_resource.stream[stream];
  CHECK_CUDA(dynload::cudaStreamSynchronize(cu_stream));
}

void hl_create_event(hl_event_t *event) {
  CHECK_NOTNULL(event);

  struct _hl_event_st *st_event =
      (struct _hl_event_st *)malloc(sizeof(struct _hl_event_st));

  CHECK_CUDA(dynload::cudaEventCreate(&st_event->cu_event));

  *event = st_event;
}

float hl_event_elapsed_time(hl_event_t start, hl_event_t end) {
  float time;
  CHECK_NOTNULL(start);
  CHECK_NOTNULL(end);

  CHECK_CUDA(
      dynload::cudaEventElapsedTime(&time, start->cu_event, end->cu_event));
  return time;
}

void hl_stream_record_event(hl_stream_t stream, hl_event_t event) {
  cudaStream_t cu_stream;

  CHECK_NOTNULL(event);
  CHECK_LT(stream, HPPL_STREAM_END) << __func__
                                    << ": the parameter stream is error.";

  cu_stream = t_resource.stream[stream];
  CHECK_CUDA(dynload::cudaEventRecord(event->cu_event, cu_stream));
}

void hl_stream_wait_event(hl_stream_t stream, hl_event_t event) {
  cudaStream_t cu_stream;

  CHECK_NOTNULL(event);
  CHECK_LT(stream, HPPL_STREAM_END) << __func__
                                    << ": the parameter stream is error.";

  cu_stream = t_resource.stream[stream];
  CHECK_CUDA(dynload::cudaStreamWaitEvent(cu_stream, event->cu_event, 0));
}

void hl_destroy_event(hl_event_t event) {
  CHECK_NOTNULL(event);
  CHECK_CUDA(dynload::cudaEventDestroy(event->cu_event));

  free(event);
  event = NULL;
}

void hl_event_synchronize(hl_event_t event) {
  CHECK_NOTNULL(event);
  CHECK_CUDA(dynload::cudaEventSynchronize(event->cu_event));
}

void hl_get_device_name(char *name, int len, int device) {
  CHECK_NOTNULL(name);
  CHECK(device >= 0 && device < g_system_device_num && g_device[device])
      << "Device(" << device << ") is not specified in startup.";

  strncpy(name, g_device[device]->device_name, len);
}

void hl_get_device_memory(size_t *mem_size, int device) {
  CHECK_NOTNULL(mem_size);
  CHECK(device >= 0 && device < g_system_device_num && g_device[device])
      << "Device(" << device << ") is not specified in startup.";

  *mem_size = g_device[device]->device_mem;
}

void hl_get_device_compute_capability(int *major, int *minor, int device) {
  CHECK_NOTNULL(major);
  CHECK_NOTNULL(minor);
  CHECK(device >= 0 && device < g_system_device_num && g_device[device])
      << "Device(" << device << ") is not specified in startup.";

  *major = g_device[device]->major;
  *minor = g_device[device]->minor;
}

int hl_get_device_last_error() { return (int)dynload::cudaGetLastError(); }

const char *hl_get_device_error_string() {
  cudaError_t err = dynload::cudaGetLastError();
  return dynload::cudaGetErrorString(err);
}

const char *hl_get_device_error_string(size_t err) {
  return dynload::cudaGetErrorString((cudaError_t)err);
}

void hl_device_synchronize() { CHECK_CUDA(dynload::cudaDeviceSynchronize()); }
void hl_set_device_flags_block() {
  CHECK_CUDA(dynload::cudaSetDeviceFlags(cudaDeviceScheduleBlockingSync));
}

bool hl_cuda_event_is_ready(hl_event_t event) {
  cudaError_t err = dynload::cudaEventQuery(event->cu_event);
  CHECK(cudaSuccess == err || cudaErrorNotReady == err);

  if (cudaErrorNotReady == err) {
    return false;
  }
  return true;
}

void hl_profiler_start() { CHECK_CUDA(dynload::cudaProfilerStart()); }

void hl_profiler_end() { CHECK_CUDA(dynload::cudaProfilerStop()); }<|MERGE_RESOLUTION|>--- conflicted
+++ resolved
@@ -12,13 +12,10 @@
 See the License for the specific language governing permissions and
 limitations under the License. */
 
-<<<<<<< HEAD
-=======
 // clang-format off
-// Because clang-format 4.X and clang-format 3.8+ format 
+// Because clang-format 4.X and clang-format 3.8+ format
 // following lines in different. So disable clang-format.
 #include "hl_cuda.h"
->>>>>>> 71b42039
 #include <cuda_profiler_api.h>
 #include <string.h>
 #include <sys/syscall.h>
