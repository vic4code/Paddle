/* Copyright (c) 2016 PaddlePaddle Authors. All Rights Reserve.

Licensed under the Apache License, Version 2.0 (the "License");
you may not use this file except in compliance with the License.
You may obtain a copy of the License at

    http://www.apache.org/licenses/LICENSE-2.0

Unless required by applicable law or agreed to in writing, software
distributed under the License is distributed on an "AS IS" BASIS,
WITHOUT WARRANTIES OR CONDITIONS OF ANY KIND, either express or implied.
See the License for the specific language governing permissions and
limitations under the License. */

#include "paddle/framework/operator.h"
#include <algorithm>
#include "paddle/framework/op_registry.h"

namespace paddle {
namespace framework {

template <>
Eigen::DefaultDevice& ExecutionContext::GetEigenDevice<
    platform::CPUPlace, Eigen::DefaultDevice>() const {
  return *device_context_->get_eigen_device<Eigen::DefaultDevice>();
}

#ifndef PADDLE_ONLY_CPU
template <>
Eigen::GpuDevice&
ExecutionContext::GetEigenDevice<platform::GPUPlace, Eigen::GpuDevice>() const {
  return *device_context_->get_eigen_device<Eigen::GpuDevice>();
}
#endif

static std::unordered_map<std::string, OpProto>* g_op_protos = nullptr;
std::unordered_map<std::string, OpProto>& OpProtos() {
  if (g_op_protos == nullptr) {
    g_op_protos = new std::unordered_map<std::string, OpProto>();
  }
  return *g_op_protos;
}

const std::string& OperatorBase::Input(const std::string& name) const {
  auto& ins = Inputs(name);
  PADDLE_ENFORCE_EQ(ins.size(), 1UL,
                    "Op %s input %s should contain only one variable", type_,
                    name);
  return ins[0];
}

const std::vector<std::string>& OperatorBase::Inputs(
    const std::string& name) const {
  auto it = inputs_.find(name);
  PADDLE_ENFORCE(it != inputs_.end(), "Op %s do not have input %s", type_,
                 name);
  return it->second;
}

const std::string& OperatorBase::Output(const std::string& name) const {
  auto& outs = Outputs(name);
  PADDLE_ENFORCE_EQ(outs.size(), 1UL,
                    "Op %s output %s should contain only one variable", type_,
                    name);
  return outs[0];
}

const std::vector<std::string>& OperatorBase::Outputs(
    const std::string& name) const {
  auto it = outputs_.find(name);
  PADDLE_ENFORCE(it != outputs_.end(), "Op %s does not have output %s", type_,
                 name);
  return it->second;
}

std::string OperatorBase::DebugString() const {
  std::stringstream ss;
  ss << "Op(" << type_ << "), inputs:{";
  for (auto it = inputs_.begin(); it != inputs_.end();) {
    auto& input = *it;
    ss << input.first << "[";
    for (size_t i = 0; i < input.second.size(); ++i) {
      ss << input.second[i];
      if (i != input.second.size() - 1) {
        ss << ", ";
      }
    }
    ss << "]";
    ++it;
    if (it != inputs_.end()) {
      ss << ", ";
    }
  }
  ss << "}, outputs:{";
  for (auto it = outputs_.begin(); it != outputs_.end();) {
    auto& output = *it;
    ss << output.first << "[";
    for (size_t i = 0; i < output.second.size(); ++i) {
      ss << output.second[i];
      if (i != output.second.size() - 1) {
        ss << ", ";
      }
    }
    ss << "]";
    ++it;
    if (it != outputs_.end()) {
      ss << ", ";
    }
  }
  ss << "}.";
  return ss.str();
}

void OperatorBase::Rename(const std::string& old_name,
                          const std::string& new_name) {
  for (auto& input : inputs_) {
    std::replace(input.second.begin(), input.second.end(), old_name, new_name);
  }
  for (auto& output : outputs_) {
    std::replace(output.second.begin(), output.second.end(), old_name,
                 new_name);
  }
}

<<<<<<< HEAD
OperatorBase::OperatorBase(const std::string& type,
                           const OperatorBase::VarNameMap& inputs,
                           const OperatorBase::VarNameMap& outputs,
                           const AttributeMap& attrs)
    : type_(type), inputs_(inputs), outputs_(outputs), attrs_(attrs) {
  static std::atomic<size_t> gUniqId(0UL);
  for (auto& output : outputs_) {
    for (auto& output_name : output.second) {
      if (output_name == kTempVarName) {
        output_name += type_;
        output_name += "@";
        output_name += std::to_string(gUniqId.fetch_add(1));
      }
    }
  }
}
=======
std::vector<std::string> OperatorBase::OutputVars(bool has_intermediate) const {
  std::vector<std::string> ret_val;
  if (has_intermediate) {
    // push all outputs into ret_val
    for (auto& o : outputs_) {
      ret_val.reserve(ret_val.size() + o.second.size());
      ret_val.insert(ret_val.end(), o.second.begin(), o.second.end());
    }
    return ret_val;
  }
  auto it = OpProtos().find(type_);
  PADDLE_ENFORCE(
      it != OpProtos().end(),
      "Operator %s not registered, cannot figure out intermediate outputs",
      type_);

  // get all OpProto::Var for outputs
  for (auto& o : it->second.outputs()) {
    // ignore all intermediate output
    if (o.intermediate()) continue;
    auto out = outputs_.find(o.name());
    if (out != outputs_.end()) {
      ret_val.reserve(ret_val.size() + out->second.size());
      ret_val.insert(ret_val.end(), out->second.begin(), out->second.end());
    }
  }
  return ret_val;
}

>>>>>>> 81f5f861
}  // namespace framework
}  // namespace paddle<|MERGE_RESOLUTION|>--- conflicted
+++ resolved
@@ -122,7 +122,6 @@
   }
 }
 
-<<<<<<< HEAD
 OperatorBase::OperatorBase(const std::string& type,
                            const OperatorBase::VarNameMap& inputs,
                            const OperatorBase::VarNameMap& outputs,
@@ -139,7 +138,7 @@
     }
   }
 }
-=======
+
 std::vector<std::string> OperatorBase::OutputVars(bool has_intermediate) const {
   std::vector<std::string> ret_val;
   if (has_intermediate) {
@@ -169,6 +168,5 @@
   return ret_val;
 }
 
->>>>>>> 81f5f861
 }  // namespace framework
 }  // namespace paddle