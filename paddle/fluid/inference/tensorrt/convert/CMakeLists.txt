--- conflicted
+++ resolved
@@ -18,11 +18,7 @@
 nv_test(test_trt_conv_op SRCS test_conv2d_op.cc conv2d_op.cc
         DEPS ${FLUID_CORE_MODULES} ${GLOB_OPERATOR_DEPS} tensorrt_engine conv_op conv_transpose_op SERIAL)
 nv_test(test_trt_pool2d_op SRCS test_pool2d_op.cc pool2d_op.cc
-<<<<<<< HEAD
-        DEPS ${FLUID_CORE_MODULES} tensorrt_engine pool_op  tensorrt_plugin SERIAL)
-=======
-        DEPS ${FLUID_CORE_MODULES} ${GLOB_OPERATOR_DEPS} tensorrt_engine pool_op SERIAL)
->>>>>>> 7e8c4597
+        DEPS ${FLUID_CORE_MODULES} ${GLOB_OPERATOR_DEPS} tensorrt_engine pool_op tensorrt_plugin SERIAL)
 nv_test(test_trt_elementwise_op SRCS test_elementwise_op.cc elementwise_op.cc
         DEPS ${FLUID_CORE_MODULES} ${GLOB_OPERATOR_DEPS} tensorrt_engine tensorrt_plugin
              elementwise_add_op elementwise_mul_op SERIAL)
