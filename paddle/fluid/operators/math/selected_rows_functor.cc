/* Copyright (c) 2016 PaddlePaddle Authors. All Rights Reserved.

Licensed under the Apache License, Version 2.0 (the "License");
you may not use this file except in compliance with the License.
You may obtain a copy of the License at

    http://www.apache.org/licenses/LICENSE-2.0

Unless required by applicable law or agreed to in writing, software
distributed under the License is distributed on an "AS IS" BASIS,
WITHOUT WARRANTIES OR CONDITIONS OF ANY KIND, either express or implied.
See the License for the specific language governing permissions and
limitations under the License. */

#include <set>
#include <unordered_map>

#include "paddle/fluid/operators/math/selected_rows_functor.h"

namespace paddle {
namespace operators {
namespace math {
template <typename T>
struct SelectedRowsAdd<platform::CPUDeviceContext, T> {
  void operator()(const platform::CPUDeviceContext& context,
                  const framework::SelectedRows& input1,
                  const framework::SelectedRows& input2,
                  framework::SelectedRows* output) {
    auto in1_height = input1.height();
    PADDLE_ENFORCE_EQ(in1_height, input2.height());
    output->set_height(in1_height);

    auto& in1_rows = input1.rows();
    auto& in2_rows = input2.rows();
    std::vector<int64_t> out_rows;
    out_rows.reserve(in1_rows.size() + in2_rows.size());

    // concat rows
    out_rows.insert(out_rows.end(), in1_rows.begin(), in1_rows.end());
    out_rows.insert(out_rows.end(), in2_rows.begin(), in2_rows.end());
    output->set_rows(out_rows);

    auto* out_value = output->mutable_value();
    auto& in1_value = input1.value();
    auto& in2_value = input2.value();

    auto in1_row_numel = in1_value.numel() / in1_rows.size();
    PADDLE_ENFORCE_EQ(in1_row_numel, in2_value.numel() / in2_rows.size());
    PADDLE_ENFORCE_EQ(in1_row_numel, out_value->numel() / out_rows.size());

    auto in1_place = input1.place();
    PADDLE_ENFORCE(platform::is_cpu_place(in1_place));
    auto in2_place = input2.place();
    PADDLE_ENFORCE(platform::is_cpu_place(in2_place));
    auto out_place = context.GetPlace();
    PADDLE_ENFORCE(platform::is_cpu_place(out_place));

    auto* out_data = out_value->data<T>();
    auto* in1_data = in1_value.data<T>();
    memory::Copy(boost::get<platform::CPUPlace>(out_place), out_data,
                 boost::get<platform::CPUPlace>(in1_place), in1_data,
                 in1_value.numel() * sizeof(T));

    auto* in2_data = in2_value.data<T>();
    memory::Copy(boost::get<platform::CPUPlace>(out_place),
                 out_data + in1_value.numel(),
                 boost::get<platform::CPUPlace>(in2_place), in2_data,
                 in2_value.numel() * sizeof(T));
  }
};

template struct SelectedRowsAdd<platform::CPUDeviceContext, float>;
template struct SelectedRowsAdd<platform::CPUDeviceContext, double>;

template <typename T>
struct SelectedRowsAddTensor<platform::CPUDeviceContext, T> {
  void operator()(const platform::CPUDeviceContext& context,
                  const framework::SelectedRows& input1,
                  const framework::Tensor& input2, framework::Tensor* output) {
    auto in1_height = input1.height();
    auto in2_dims = input2.dims();
    auto out_dims = output->dims();
    PADDLE_ENFORCE_EQ(in1_height, in2_dims[0]);
    PADDLE_ENFORCE_EQ(in1_height, out_dims[0]);

    auto& in1_value = input1.value();
    auto& in1_rows = input1.rows();

    int64_t in1_row_numel = in1_value.numel() / in1_rows.size();
    PADDLE_ENFORCE_EQ(in1_row_numel, input2.numel() / in1_height);
    PADDLE_ENFORCE_EQ(in1_row_numel, output->numel() / in1_height);

    SetConstant<platform::CPUDeviceContext, T> functor;
    functor(context, output, 0.0);

    auto* in1_data = in1_value.data<T>();
    auto* out_data = output->data<T>();

    for (size_t i = 0; i < in1_rows.size(); i++) {
      for (int64_t j = 0; j < in1_row_numel; j++) {
        out_data[in1_rows[i] * in1_row_numel + j] +=
            in1_data[i * in1_row_numel + j];
      }
    }

    auto out_eigen = framework::EigenVector<T>::Flatten(*output);
    auto in2_eigen = framework::EigenVector<T>::Flatten(input2);
    out_eigen.device(*context.eigen_device()) = out_eigen + in2_eigen;
  }
};

template struct SelectedRowsAddTensor<platform::CPUDeviceContext, float>;
template struct SelectedRowsAddTensor<platform::CPUDeviceContext, double>;

template <typename T>
struct SelectedRowsAddTo<platform::CPUDeviceContext, T> {
  void operator()(const platform::CPUDeviceContext& context,
                  const framework::SelectedRows& input1,
                  const int64_t input2_offset,
                  framework::SelectedRows* input2) {
    auto in1_height = input1.height();
    PADDLE_ENFORCE_EQ(in1_height, input2->height());

    auto& in1_rows = input1.rows();
    auto& in2_rows = *(input2->mutable_rows());

    auto& in1_value = input1.value();
    auto* in2_value = input2->mutable_value();

    // concat rows
    in2_rows.Extend(in1_rows.begin(), in1_rows.end());

    auto in1_place = input1.place();
    PADDLE_ENFORCE(platform::is_cpu_place(in1_place));
    auto in2_place = input2->place();
    PADDLE_ENFORCE(platform::is_cpu_place(in2_place));

    auto* in1_data = in1_value.data<T>();
    auto* in2_data = in2_value->data<T>();
    memory::Copy(boost::get<platform::CPUPlace>(in2_place),
                 in2_data + input2_offset,
                 boost::get<platform::CPUPlace>(in1_place), in1_data,
                 in1_value.numel() * sizeof(T));
  }
};

template struct SelectedRowsAddTo<platform::CPUDeviceContext, float>;
template struct SelectedRowsAddTo<platform::CPUDeviceContext, double>;
template struct SelectedRowsAddTo<platform::CPUDeviceContext, int>;
template struct SelectedRowsAddTo<platform::CPUDeviceContext, int64_t>;

template <typename T>
struct SelectedRowsSumTo<platform::CPUDeviceContext, T> {
  void operator()(const platform::CPUDeviceContext& context,
                  const std::vector<framework::SelectedRows*>& input1,
                  const std::vector<int64_t>& input2_offsets,
                  framework::SelectedRows* input2) {
    // Ensure all selected rows have the same height
    size_t size = 0u;
    for (auto iter = input1.begin(); iter != input1.end(); ++iter) {
      auto& in_rows = (*iter)->rows();
      size += in_rows.end() - in_rows.begin();
      auto in1_height = (*iter)->height();
      PADDLE_ENFORCE_EQ(in1_height, input2->height());
    }
    // concat rows
    std::vector<int64_t> in2_rows;
    in2_rows.reserve(in2_rows.size() + size);
    for (auto iter = input1.begin(); iter != input1.end(); ++iter) {
      const framework::Vector<int64_t>& in_rows = (*iter)->rows();
      in2_rows.insert(in2_rows.end(), in_rows.begin(), in_rows.end());
    }
    input2->set_rows(in2_rows);

    auto* in2_value = input2->mutable_value();
    auto* in2_data = in2_value->data<T>();
    auto blas = math::GetBlas<platform::CPUDeviceContext, T>(context);
    size_t offset = 0u;
    for (size_t i = 0u; i != input1.size(); ++i) {
      auto& in_value = input1[i]->value();
      const auto* in_data = in_value.data<T>();
      offset += input2_offsets[i];
      blas.VCOPY(in_value.numel(), in_data, in2_data + offset);
    }
  }
};

template struct SelectedRowsSumTo<platform::CPUDeviceContext, float>;
template struct SelectedRowsSumTo<platform::CPUDeviceContext, double>;

template <typename T>
struct SelectedRowsAddToTensor<platform::CPUDeviceContext, T> {
  void operator()(const platform::CPUDeviceContext& context,
                  const framework::SelectedRows& input1,
                  framework::Tensor* input2) {
    auto in1_height = input1.height();
    auto in2_dims = input2->dims();
    PADDLE_ENFORCE_EQ(in1_height, in2_dims[0]);

    auto& in1_value = input1.value();
    auto& in1_rows = input1.rows();

    int64_t in1_row_numel = in1_value.numel() / in1_rows.size();
    PADDLE_ENFORCE_EQ(in1_row_numel, input2->numel() / in1_height);

    auto* in1_data = in1_value.data<T>();
    auto* input2_data = input2->data<T>();

    for (size_t i = 0; i < in1_rows.size(); i++) {
      for (int64_t j = 0; j < in1_row_numel; j++) {
        input2_data[in1_rows[i] * in1_row_numel + j] +=
            in1_data[i * in1_row_numel + j];
      }
    }
  }
};

template struct SelectedRowsAddToTensor<platform::CPUDeviceContext, float>;
template struct SelectedRowsAddToTensor<platform::CPUDeviceContext, double>;
template struct SelectedRowsAddToTensor<platform::CPUDeviceContext, int>;
template struct SelectedRowsAddToTensor<platform::CPUDeviceContext, int64_t>;

// This is a separated namespace for manipulate SelectedRows typed
// data. Like merge duplicated rows, adding two SelectedRows etc.
//
// Another group of functors is called "scatter updates", which means
// use SelectedRows to update a dense tensor with different Ops, like
// add or mul.
namespace scatter {

static size_t FindPos(const std::vector<int64_t>& rows, int64_t value) {
  return std::find(rows.begin(), rows.end(), value) - rows.begin();
}

template <typename T>
struct MergeAdd<platform::CPUDeviceContext, T> {
  framework::SelectedRows operator()(const platform::CPUDeviceContext& context,
                                     const framework::SelectedRows& input) {
    framework::SelectedRows out;
    (*this)(context, input, &out);
    return out;
  }

  void operator()(const platform::CPUDeviceContext& context,
                  const framework::SelectedRows& input,
                  framework::SelectedRows* output) {
    std::vector<const framework::SelectedRows*> inputs;
    inputs.push_back(&input);
    (*this)(context, inputs, output);
  }

  void operator()(const platform::CPUDeviceContext& context,
                  const std::vector<const framework::SelectedRows*>& inputs,
                  framework::SelectedRows* output) {
    PADDLE_ENFORCE_GT(inputs.size(), 0, "should have at least one input");
    auto input_width = inputs[0]->value().dims()[1];
    auto input_height = inputs[0]->height();
    framework::SelectedRows& out = *output;
<<<<<<< HEAD
    std::set<int64_t> merged_row_set;
    for (auto* input : inputs) {
      PADDLE_ENFORCE_EQ(input_width, input->value().dims()[1],
                        "all input should have same "
                        "dimension except for the first one");
      PADDLE_ENFORCE_EQ(input_height, input->height(),
                        "all input should have same height");
      merged_row_set.insert(input->rows().begin(), input->rows().end());
    }
    std::vector<int64_t> merge_rows(merged_row_set.begin(),
                                    merged_row_set.end());
    std::unordered_map<int64_t, size_t> rows_to_id;
    for (size_t i = 0; i < merge_rows.size(); ++i) {
      rows_to_id[merge_rows[i]] = i;
=======
    auto input_rows = input.rows();
    std::vector<int64_t> merge_rows;
    merge_rows.reserve(input_rows.size());
    std::unordered_map<int64_t, size_t> rows_pos_map;
    rows_pos_map.reserve(input_rows.size());
    size_t idx = 0u;
    for (std::vector<int64_t>::iterator iter = input_rows.begin();
         iter != input_rows.end(); ++iter) {
      if (rows_pos_map.find(*iter) == rows_pos_map.end()) {
        rows_pos_map[*iter] = idx++;
        merge_rows.emplace_back(*iter);
      }
>>>>>>> e37c9e67
    }

    out.set_rows(merge_rows);
    out.set_height(input_height);
    out.mutable_value()->mutable_data<T>(
        framework::make_ddim(
            {static_cast<int64_t>(merge_rows.size()), input_width}),
        context.GetPlace());

    math::SetConstant<platform::CPUDeviceContext, T> constant_functor;
    constant_functor(context, out.mutable_value(), 0.0);

    auto* out_data = out.mutable_value()->data<T>();

<<<<<<< HEAD
    for (auto* input : inputs) {
      auto* input_data = input->value().data<T>();
      auto& input_rows = input->rows();

      for (size_t i = 0; i < input_rows.size(); i++) {
        size_t out_i = rows_to_id[input_rows[i]];
        for (int64_t j = 0; j < input_width; j++) {
          out_data[out_i * input_width + j] += input_data[i * input_width + j];
        }
=======
    for (size_t i = 0; i < input_rows.size(); i++) {
      size_t out_i = rows_pos_map[input_rows[i]];
      for (int64_t j = 0; j < input_width; j++) {
        out_data[out_i * input_width + j] += input_data[i * input_width + j];
>>>>>>> e37c9e67
      }
    }
  }
};

template struct MergeAdd<platform::CPUDeviceContext, int>;
template struct MergeAdd<platform::CPUDeviceContext, int64_t>;

template <typename T>
struct UpdateToTensor<platform::CPUDeviceContext, T> {
  void operator()(const platform::CPUDeviceContext& context,
                  const ScatterOps& op, const framework::SelectedRows& input1,
                  framework::Tensor* input2) {
    auto in1_height = input1.height();
    auto in2_dims = input2->dims();
    PADDLE_ENFORCE_EQ(in1_height, in2_dims[0]);

    auto& in1_value = input1.value();
    auto& in1_rows = input1.rows();

    int64_t in1_row_numel = in1_value.numel() / in1_rows.size();
    PADDLE_ENFORCE_EQ(in1_row_numel, input2->numel() / in1_height);

    auto* in1_data = in1_value.data<T>();
    auto* input2_data = input2->data<T>();

    // FIXME(typhoonzero): use macro fix the below messy code.
    switch (op) {
      case ScatterOps::ASSIGN:
        INLINE_FOR2(in1_rows.size(), in1_row_numel)
        input2_data[in1_rows[i] * in1_row_numel + j] =
            in1_data[i * in1_row_numel + j];
        break;
      case ScatterOps::ADD:
        INLINE_FOR2(in1_rows.size(), in1_row_numel)
        input2_data[in1_rows[i] * in1_row_numel + j] +=
            in1_data[i * in1_row_numel + j];
        break;
      case ScatterOps::SUB:
        INLINE_FOR2(in1_rows.size(), in1_row_numel)
        input2_data[in1_rows[i] * in1_row_numel + j] -=
            in1_data[i * in1_row_numel + j];
        break;
      case ScatterOps::SUBBY:
        INLINE_FOR2(in1_rows.size(), in1_row_numel)
        input2_data[in1_rows[i] * in1_row_numel + j] =
            in1_data[i * in1_row_numel + j] -
            input2_data[in1_rows[i] * in1_row_numel + j];
        break;
      case ScatterOps::MUL:
        INLINE_FOR2(in1_rows.size(), in1_row_numel)
        input2_data[in1_rows[i] * in1_row_numel + j] *=
            in1_data[i * in1_row_numel + j];
        break;
      case ScatterOps::DIV:
        INLINE_FOR2(in1_rows.size(), in1_row_numel)
        input2_data[in1_rows[i] * in1_row_numel + j] /=
            in1_data[i * in1_row_numel + j];
        break;
      case ScatterOps::DIVBY:
        INLINE_FOR2(in1_rows.size(), in1_row_numel)
        input2_data[in1_rows[i] * in1_row_numel + j] =
            in1_data[i * in1_row_numel + j] /
            input2_data[in1_rows[i] * in1_row_numel + j];
        break;
    }
  }
};

}  // namespace scatter
}  // namespace math
}  // namespace operators
}  // namespace paddle<|MERGE_RESOLUTION|>--- conflicted
+++ resolved
@@ -256,7 +256,6 @@
     auto input_width = inputs[0]->value().dims()[1];
     auto input_height = inputs[0]->height();
     framework::SelectedRows& out = *output;
-<<<<<<< HEAD
     std::set<int64_t> merged_row_set;
     for (auto* input : inputs) {
       PADDLE_ENFORCE_EQ(input_width, input->value().dims()[1],
@@ -271,20 +270,6 @@
     std::unordered_map<int64_t, size_t> rows_to_id;
     for (size_t i = 0; i < merge_rows.size(); ++i) {
       rows_to_id[merge_rows[i]] = i;
-=======
-    auto input_rows = input.rows();
-    std::vector<int64_t> merge_rows;
-    merge_rows.reserve(input_rows.size());
-    std::unordered_map<int64_t, size_t> rows_pos_map;
-    rows_pos_map.reserve(input_rows.size());
-    size_t idx = 0u;
-    for (std::vector<int64_t>::iterator iter = input_rows.begin();
-         iter != input_rows.end(); ++iter) {
-      if (rows_pos_map.find(*iter) == rows_pos_map.end()) {
-        rows_pos_map[*iter] = idx++;
-        merge_rows.emplace_back(*iter);
-      }
->>>>>>> e37c9e67
     }
 
     out.set_rows(merge_rows);
@@ -299,7 +284,6 @@
 
     auto* out_data = out.mutable_value()->data<T>();
 
-<<<<<<< HEAD
     for (auto* input : inputs) {
       auto* input_data = input->value().data<T>();
       auto& input_rows = input->rows();
@@ -309,12 +293,6 @@
         for (int64_t j = 0; j < input_width; j++) {
           out_data[out_i * input_width + j] += input_data[i * input_width + j];
         }
-=======
-    for (size_t i = 0; i < input_rows.size(); i++) {
-      size_t out_i = rows_pos_map[input_rows[i]];
-      for (int64_t j = 0; j < input_width; j++) {
-        out_data[out_i * input_width + j] += input_data[i * input_width + j];
->>>>>>> e37c9e67
       }
     }
   }
