/* Copyright (c) 2018 PaddlePaddle Authors. All Rights Reserved.

Licensed under the Apache License, Version 2.0 (the "License");
you may not use this file except in compliance with the License.
You may obtain a copy of the License at

    http://www.apache.org/licenses/LICENSE-2.0

Unless required by applicable law or agreed to in writing, software
distributed under the License is distributed on an "AS IS" BASIS,
WITHOUT WARRANTIES OR CONDITIONS OF ANY KIND, either express or implied.
See the License for the specific language governing permissions and
limitations under the License. */

#include "paddle/fluid/operators/activation_op.h"
#include <memory>
#include <string>
#include <type_traits>
#include <unordered_map>
#include <vector>
#include "paddle/fluid/operators/mkldnn/mkldnn_activation_op.h"
#include "paddle/fluid/platform/port.h"
#ifdef PADDLE_WITH_CUDA
#include "paddle/fluid/platform/cudnn_helper.h"
#endif

namespace paddle {
namespace operators {

using paddle::framework::Tensor;

template <typename GradFunctor>
static constexpr bool CanInplaceAct() {
  return GradFunctor::FwdDeps() == kDepOut || GradFunctor::FwdDeps() == kNoDeps;
}

std::unique_ptr<std::unordered_set<std::string>> GetInplaceOpSet() {
  std::unique_ptr<std::unordered_set<std::string>> ret(
      new std::unordered_set<std::string>());
#define INSERT_INTO_INPLACE_OP_SET(op_type, __omitted, fwd_functor, \
                                   bwd_functor)                     \
  if (CanInplaceAct<bwd_functor<float>>()) {                        \
    ret->insert(#op_type);                                          \
  }

  FOR_EACH_ACTIVATION_OP(INSERT_INTO_INPLACE_OP_SET);
#undef INSERT_INTO_INPLACE_OP_SET
  return ret;
}

#define REGISTER_ACTIVATION_OP_MAKER(OP_NAME, OP_COMMENT)                    \
  class OP_NAME##OpMaker                                                     \
      : public ::paddle::framework::OpProtoAndCheckerMaker {                 \
   public:                                                                   \
    void Make() override {                                                   \
      AddInput("X", "Input of " #OP_NAME " operator");                       \
      AddOutput("Out", "Output of " #OP_NAME " operator");                   \
      AddAttr<bool>("use_mkldnn",                                            \
                    "(bool, default false) Only used in mkldnn kernel")      \
          .SetDefault(false);                                                \
      AddAttr<bool>("use_cudnn",                                             \
                    "(bool, default false) Only used in cudnn kernel, need " \
                    "install cudnn")                                         \
          .SetDefault(false);                                                \
      AddAttr<bool>(                                                         \
          "is_test",                                                         \
          "(bool, default false) Set to true for inference only, false "     \
          "for training. Some layers may run faster when this is true.")     \
          .SetDefault(false);                                                \
      AddComment(OP_COMMENT);                                                \
    }                                                                        \
  }

template <ActBwdOpFwdDeps kDepValue>
class ActivationGradOpDescMaker : public framework::SingleGradOpDescMaker {
 public:
  using framework::SingleGradOpDescMaker::SingleGradOpDescMaker;

 protected:
  std::unique_ptr<framework::OpDesc> Apply() const override {
    std::unique_ptr<framework::OpDesc> op(new framework::OpDesc());
    op->SetType(ForwardOpType() + "_grad");
    op->SetInput(framework::GradVarName("Out"), OutputGrad("Out"));
    op->SetOutput(framework::GradVarName("X"), InputGrad("X"));
    op->SetAttrMap(Attrs());

    if (static_cast<int>(kDepValue) &
        static_cast<int>(ActBwdOpFwdDeps::kDepX)) {
      op->SetInput("X", Input("X"));
    }

    if (static_cast<int>(kDepValue) &
        static_cast<int>(ActBwdOpFwdDeps::kDepOut)) {
      op->SetInput("Out", Output("Out"));
    }

    return op;
  }
};

framework::OpKernelType GetKernelType(const framework::ExecutionContext& ctx,
                                      const framework::OperatorWithKernel& oper,
                                      const std::string& name) {
  framework::LibraryType library{framework::LibraryType::kPlain};
  framework::DataLayout layout = framework::DataLayout::kAnyLayout;
// FIXME(liuwei1031) temporarily disable the code to unblock users
// TODO(liuwei1031) figure out the reason behind
// https://github.com/PaddlePaddle/Paddle/issues/16096
// and re-enable this in the future
// #ifdef PADDLE_WITH_CUDA
//   auto it1 = oper.Attrs().find("use_cudnn");
//   if (it1 != oper.Attrs().end() && platform::CanCUDNNBeUsed(ctx)) {
//     library = framework::LibraryType::kCUDNN;
//   }
// #endif
#ifdef PADDLE_WITH_MKLDNN
  auto it = oper.Attrs().find("use_mkldnn");
  if (library == framework::LibraryType::kPlain && it != oper.Attrs().end() &&
      platform::CanMKLDNNBeUsed(ctx)) {
    library = framework::LibraryType::kMKLDNN;
    layout = framework::DataLayout::kMKLDNN;
  }
#endif
  return framework::OpKernelType(
      framework::GetDataTypeOfVar(ctx.InputVar(name)), ctx.GetPlace(), layout,
      library);
}

class ActivationOp : public framework::OperatorWithKernel {
 public:
  using framework::OperatorWithKernel::OperatorWithKernel;

  void InferShape(framework::InferShapeContext* ctx) const override {
    ctx->ShareDim("X", /*->*/ "Out");
    ctx->ShareLoD("X", /*->*/ "Out");
  }

 protected:
  framework::OpKernelType GetExpectedKernelType(
      const framework::ExecutionContext& ctx) const override {
    return GetKernelType(ctx, *this, "X");
  }
};

class ActivationOpInferVarType
    : public framework::PassInDtypeAndVarTypeToOutput {
 protected:
  std::unordered_map<std::string, std::string> GetInputOutputWithSameType()
      const override {
    return std::unordered_map<std::string, std::string>{{"X", /*->*/ "Out"}};
  }
};

class ActivationOpGrad : public framework::OperatorWithKernel {
 public:
  using framework::OperatorWithKernel::OperatorWithKernel;

  void InferShape(framework::InferShapeContext* ctx) const override {
    auto out_grad_name = framework::GradVarName("Out");
    ctx->ShareDim(out_grad_name, framework::GradVarName("X"));
    ctx->ShareLoD(out_grad_name, framework::GradVarName("X"));
  }

 protected:
  framework::OpKernelType GetExpectedKernelType(
      const framework::ExecutionContext& ctx) const override {
    return GetKernelType(ctx, *this, framework::GradVarName("Out"));
  }
};

UNUSED constexpr char SigmoidDoc[] = R"DOC(
Sigmoid Activation Operator

$$out = \\frac{1}{1 + e^{-x}}$$

)DOC";

UNUSED constexpr char LogSigmoidDoc[] = R"DOC(
Logsigmoid Activation Operator

$$out = \\log \\frac{1}{1 + e^{-x}}$$

)DOC";

UNUSED constexpr char ExpDoc[] = R"DOC(
Exp Activation Operator.

$out = e^x$

)DOC";

UNUSED constexpr char ReluDoc[] = R"DOC(
Relu Activation Operator.

$out = \max(x, 0)$

)DOC";

UNUSED constexpr char GeluDoc[] = R"DOC(
Gelu Activation Operator.

$out = \\frac{1 + erf(\\frac{x}{\\sqrt{2}})}{2} x$

)DOC";

UNUSED constexpr char TanhDoc[] = R"DOC(
Tanh Activation Operator.

$$out = \\frac{e^{x} - e^{-x}}{e^{x} + e^{-x}}$$

)DOC";

UNUSED constexpr char TanhShrinkDoc[] = R"DOC(
TanhShrink Activation Operator.

$$out = x - \\frac{e^{x} - e^{-x}}{e^{x} + e^{-x}}$$

)DOC";

UNUSED constexpr char SqrtDoc[] = R"DOC(
Sqrt Activation Operator.

Please make sure legal input, when input a negative value closed to zero,
you should add a small epsilon(1e-12) to avoid negative number caused by numerical errors.

$out = \sqrt{x}$

)DOC";

UNUSED constexpr char RsqrtDoc[] = R"DOC(
Rsqrt Activation Operator.

Please make sure input is legal in case of numeric errors.

$out = \frac{1}{\sqrt{x}}$

)DOC";

UNUSED constexpr char AbsDoc[] = R"DOC(
Abs Activation Operator.

$out = |x|$

)DOC";

UNUSED constexpr char CeilDoc[] = R"DOC(
Ceil Activation Operator.

$out = \left \lceil x \right \rceil$

)DOC";

UNUSED constexpr char FloorDoc[] = R"DOC(
Floor Activation Operator.

$out = \left \lfloor x \right \rfloor$

)DOC";

UNUSED constexpr char CosDoc[] = R"DOC(
Cosine Activation Operator.

$out = cos(x)$

)DOC";

UNUSED constexpr char SinDoc[] = R"DOC(
Sine Activation Operator.

$out = sin(x)$

)DOC";

UNUSED constexpr char RoundDoc[] = R"DOC(
Round Activation Operator.

$out = [x]$

)DOC";

UNUSED constexpr char ReciprocalDoc[] = R"DOC(
Reciprocal Activation Operator.

$$out = \\frac{1}{x}$$

)DOC";

UNUSED constexpr char LogDoc[] = R"DOC(
Log Activation Operator.

$out = \ln(x)$

Natural logarithm of x.

)DOC";

UNUSED constexpr char SquareDoc[] = R"DOC(
Square Activation Operator.

$out = x^2$

)DOC";

UNUSED constexpr char SoftplusDoc[] = R"DOC(
Softplus Activation Operator.

$out = \ln(1 + e^{x})$

)DOC";

UNUSED constexpr char SoftsignDoc[] = R"DOC(
Softsign Activation Operator.

$$out = \\frac{x}{1 + \|x\|}$$

)DOC";

class AcosOpMaker : public framework::OpProtoAndCheckerMaker {
 public:
  void Make() override {
    AddInput("X", "Input of acos operator");
    AddOutput("Out", "Output of acos operator");
    AddComment(R"DOC(
Arccosine Activation Operator.

$$out = \cos^{-1}(x)$$

)DOC");
  }
};

class AsinOpMaker : public framework::OpProtoAndCheckerMaker {
 public:
  void Make() override {
    AddInput("X", "Input of asin operator");
    AddOutput("Out", "Output of asin operator");
    AddComment(R"DOC(
Arcsine Activation Operator.

$$out = \sin^{-1}(x)$$

)DOC");
  }
};

class AtanOpMaker : public framework::OpProtoAndCheckerMaker {
 public:
  void Make() override {
    AddInput("X", "Input of atan operator");
    AddOutput("Out", "Output of atan operator");
    AddComment(R"DOC(
Arctanh Activation Operator.

$$out = \tanh^{-1}(x)$$

)DOC");
  }
};

class LeakyReluOpMaker : public framework::OpProtoAndCheckerMaker {
 public:
  void Make() override {
    AddInput("X", "Input of LeakyRelu operator");
    AddOutput("Out", "Output of LeakyRelu operator");
    AddAttr<float>("alpha", "The small negative slope").SetDefault(0.02f);
    AddComment(R"DOC(
LeakyRelu Activation Operator.

$out = \max(x, \alpha * x)$

)DOC");
  }
};

class SoftShrinkOpMaker : public framework::OpProtoAndCheckerMaker {
 public:
  void Make() override {
    AddInput("X", "Input of Softshrink operator");
    AddOutput("Out", "Output of Softshrink operator");
    AddAttr<float>("lambda", "non-negative offset").SetDefault(0.5f);
    AddComment(R"DOC(
:strong:`Softshrink Activation Operator`

..  math::
    out = \begin{cases}
         x - \lambda, \text{if } x > \lambda \\
         x + \lambda, \text{if } x < -\lambda \\
         0,  \text{otherwise}
         \end{cases}

)DOC");
  }
};

class HardShrinkOpMaker : public framework::OpProtoAndCheckerMaker {
 public:
  void Make() override {
    AddInput("X", "Input of HardShrink operator");
    AddOutput("Out", "Output of HardShrink operator");
    AddAttr<float>("threshold",
                   "The value of threshold for HardShrink. [default: 0.5]")
        .SetDefault(0.5f);
    AddComment(R"DOC(
:strong:`HardShrink activation operator`

..  math::
    out = \begin{cases}
            x, \text{if } x > \lambda \\
            x, \text{if } x < -\lambda \\
            0,  \text{otherwise}
          \end{cases}

)DOC");
  }
};

class BReluOpMaker : public framework::OpProtoAndCheckerMaker {
 public:
  void Make() override {
    AddInput("X", "Input of BRelu operator");
    AddOutput("Out", "Output of BRelu operator");
    AddAttr<float>("t_min", "The min marginal value of BRelu")
        .SetDefault(static_cast<float>(0));
    AddAttr<float>("t_max", "The max marginal value of BRelu")
        .SetDefault(static_cast<float>(24));
    AddComment(R"DOC(
BRelu Activation Operator.

$out = \max(\min(x, t_{min}), t_{max})$

)DOC");
  }
};

class SoftReluOpMaker : public framework::OpProtoAndCheckerMaker {
 public:
  void Make() override {
    AddInput("X", "Input of SoftRelu operator");
    AddOutput("Out", "Output of SoftRelu operator");
    AddAttr<float>("threshold", "The threshold value of SoftRelu")
        .SetDefault(40.0f);
    AddComment(R"DOC(
SoftRelu Activation Operator.

$out = \ln(1 + \exp(\max(\min(x, threshold), threshold))$

)DOC");
  }
};

class ELUOpMaker : public framework::OpProtoAndCheckerMaker {
 public:
  void Make() override {
    AddInput("X", "Input of ELU operator");
    AddOutput("Out", "Output of ELU operator");
    AddAttr<float>("alpha", "The alpha value of ELU").SetDefault(1.0f);
    AddComment(R"DOC(
ELU Activation Operator.

Applies the following element-wise computation on the input according to
https://arxiv.org/abs/1511.07289.

$out = \max(0, x) + \min(0, \alpha * (e^x - 1))$

)DOC");
  }
};

class Relu6OpMaker : public framework::OpProtoAndCheckerMaker {
 public:
  void Make() override {
    AddInput("X", "Input of Relu6 operator");
    AddOutput("Out", "Output of Relu6 operator");
    AddAttr<float>("threshold", "The threshold value of Relu6")
        .SetDefault(6.0f);
    AddComment(R"DOC(
Relu6 Activation Operator.

$out = \min(\max(0, x), 6)$

)DOC");
  }
};

class PowOpMaker : public framework::OpProtoAndCheckerMaker {
 public:
  void Make() override {
    AddInput("X", "Input of Pow operator");
    AddOutput("Out", "Output of Pow operator");
    AddAttr<float>("factor", "The exponential factor of Pow").SetDefault(1.0f);
    AddComment(R"DOC(
Pow Activation Operator.

$out = x^{factor}$

)DOC");
  }
};

class STanhOpMaker : public framework::OpProtoAndCheckerMaker {
 public:
  void Make() override {
    AddInput("X", "Input of STanh operator");
    AddOutput("Out", "Output of STanh operator");
    AddAttr<float>("scale_a", "The scale parameter of a for the input")
        .SetDefault(2.0f / 3.0f);
    AddAttr<float>("scale_b", "The scale parameter of b for the input")
        .SetDefault(1.7159f);
    AddComment(R"DOC(
STanh Activation Operator.

$$out = b * \\frac{e^{a * x} - e^{-a * x}}{e^{a * x} + e^{-a * x}}$$

)DOC");
  }
};

class ThresholdedReluOpMaker : public framework::OpProtoAndCheckerMaker {
 public:
  void Make() override {
    AddInput("X", "Input of ThresholdedRelu operator");
    AddOutput("Out", "Output of ThresholdedRelu operator");
    AddAttr<float>("threshold",
                   "The threshold location of activation. [default 1.0].")
        .SetDefault(1.0f);
    AddComment(R"DOC(
:strong:`ThresholdedRelu activation operator`

..  math::

    out = \begin{cases}
             x,  \text{if } x > threshold \\
             0,  \text{otherwise}
          \end{cases}
)DOC");
  }
};

class HardSigmoidOpMaker : public framework::OpProtoAndCheckerMaker {
 public:
  void Make() override {
    AddInput("X", "Input of HardSigmoid operator");
    AddOutput("Out", "Output of HardSigmoid operator");
    AddAttr<float>("slope", "Slope for linear approximation of sigmoid")
        .SetDefault(0.2f);
    AddAttr<float>("offset", "Offset for linear approximation of sigmoid")
        .SetDefault(0.5f);
    AddComment(R"DOC(
HardSigmoid Activation Operator.

Segment-wise linear approximation of sigmoid(https://arxiv.org/abs/1603.00391),
which is much faster than sigmoid.

$out = \max(0, \min(1, slope * x + shift))$

The slope should be positive. The offset can be either positive or negative.
The default slope and shift are set according to the above reference.
It is recommended to use the defaults for this activation.

)DOC");
  }
};

class SwishOpMaker : public framework::OpProtoAndCheckerMaker {
 public:
  void Make() override {
    AddInput("X", "Input of Swish operator");
    AddOutput("Out", "Output of Swish operator");
    AddAttr<float>("beta", "Constant beta of swish operator").SetDefault(1.0f);
    AddComment(R"DOC(
Swish Activation Operator.

$$out = \\frac{x}{1 + e^{- \beta x}}$$

)DOC");
  }
};

REGISTER_ACTIVATION_OP_MAKER(Sigmoid, SigmoidDoc);
REGISTER_ACTIVATION_OP_MAKER(LogSigmoid, LogSigmoidDoc);
REGISTER_ACTIVATION_OP_MAKER(Exp, ExpDoc);
REGISTER_ACTIVATION_OP_MAKER(Relu, ReluDoc);
REGISTER_ACTIVATION_OP_MAKER(Gelu, GeluDoc);
REGISTER_ACTIVATION_OP_MAKER(Tanh, TanhDoc);
REGISTER_ACTIVATION_OP_MAKER(TanhShrink, TanhShrinkDoc);
REGISTER_ACTIVATION_OP_MAKER(Sqrt, SqrtDoc);
REGISTER_ACTIVATION_OP_MAKER(Rsqrt, RsqrtDoc);
REGISTER_ACTIVATION_OP_MAKER(Abs, AbsDoc);
REGISTER_ACTIVATION_OP_MAKER(Ceil, CeilDoc);
REGISTER_ACTIVATION_OP_MAKER(Floor, FloorDoc);
REGISTER_ACTIVATION_OP_MAKER(Cos, CosDoc);
REGISTER_ACTIVATION_OP_MAKER(Sin, SinDoc);
REGISTER_ACTIVATION_OP_MAKER(Round, RoundDoc);
REGISTER_ACTIVATION_OP_MAKER(Reciprocal, ReciprocalDoc);
REGISTER_ACTIVATION_OP_MAKER(Log, LogDoc);
REGISTER_ACTIVATION_OP_MAKER(Square, SquareDoc);
REGISTER_ACTIVATION_OP_MAKER(Softplus, SoftplusDoc);
REGISTER_ACTIVATION_OP_MAKER(Softsign, SoftsignDoc);
<<<<<<< HEAD

REGISTER_ACTIVATION_OP_GRAD_MAKER(Sigmoid, sigmoid);
REGISTER_ACTIVATION_OP_GRAD_MAKER(Relu, relu);
REGISTER_ACTIVATION_OP_GRAD_MAKER(Gelu, gelu);
REGISTER_ACTIVATION_OP_GRAD_MAKER(Exp, exp);
REGISTER_ACTIVATION_OP_GRAD_MAKER(Tanh, tanh);
REGISTER_ACTIVATION_OP_GRAD_MAKER(Ceil, ceil);
REGISTER_ACTIVATION_OP_GRAD_MAKER(Floor, floor);
REGISTER_ACTIVATION_OP_GRAD_MAKER(Sqrt, sqrt);
REGISTER_ACTIVATION_OP_GRAD_MAKER(Rsqrt, rsqrt);
REGISTER_ACTIVATION_OP_GRAD_MAKER(SoftRelu, soft_relu);
REGISTER_ACTIVATION_OP_GRAD_MAKER(Relu6, relu6);
REGISTER_ACTIVATION_OP_GRAD_MAKER(Reciprocal, reciprocal);
REGISTER_ACTIVATION_OP_GRAD_MAKER(HardSigmoid, hard_sigmoid);
=======
>>>>>>> e2897ba1
}  // namespace operators
}  // namespace paddle

namespace ops = paddle::operators;

<<<<<<< HEAD
#define FOR_EACH_INPLACE_OP_FUNCTOR(__macro) \
  __macro(Sigmoid, sigmoid);                 \
  __macro(Relu, relu);                       \
  __macro(Exp, exp);                         \
  __macro(Tanh, tanh);                       \
  __macro(Ceil, ceil);                       \
  __macro(Floor, floor);                     \
  __macro(Sqrt, sqrt);                       \
  __macro(Rsqrt, rsqrt);                     \
  __macro(SoftRelu, soft_relu);              \
  __macro(Relu6, relu6);                     \
  __macro(Reciprocal, reciprocal);           \
  __macro(HardSigmoid, hard_sigmoid);

#define FOR_EACH_OP_FUNCTOR(__macro) \
  __macro(LogSigmoid, logsigmoid);   \
  __macro(SoftShrink, softshrink);   \
  __macro(Abs, abs);                 \
  __macro(Cos, cos);                 \
  __macro(Acos, acos);               \
  __macro(Sin, sin);                 \
  __macro(Asin, asin);               \
  __macro(Atan, atan);               \
  __macro(Round, round);             \
  __macro(Log, log);                 \
  __macro(Square, square);           \
  __macro(Gelu, gelu);               \
  __macro(BRelu, brelu);             \
  __macro(Pow, pow);                 \
  __macro(STanh, stanh);             \
  __macro(Softplus, softplus);       \
  __macro(Softsign, softsign);       \
  __macro(LeakyRelu, leaky_relu);    \
  __macro(TanhShrink, tanh_shrink);  \
  __macro(ELU, elu);                 \
  __macro(HardShrink, hard_shrink);  \
  __macro(Swish, swish);             \
  __macro(ThresholdedRelu, thresholded_relu);

#define REGISTER_INPLACE_ACTIVATION_OP(OP_NAME, KERNEL_TYPE)                   \
  REGISTER_OPERATOR(KERNEL_TYPE, ::paddle::operators::ActivationOp,            \
                    ::paddle::operators::OP_NAME##OpMaker,                     \
                    ::paddle::operators::ActivationOpInferVarType,             \
                    ::paddle::operators::OP_NAME##GradMaker,                   \
                    ::paddle::framework::SingleOpInplaceInToOut);              \
  REGISTER_OPERATOR(KERNEL_TYPE##_grad, ::paddle::operators::ActivationOpGrad, \
                    ::paddle::framework::SingleOpInplaceInToOut)

#define REGISTER_ACTIVATION_OP(OP_NAME, KERNEL_TYPE)                    \
  REGISTER_OPERATOR(KERNEL_TYPE, ::paddle::operators::ActivationOp,     \
                    ::paddle::operators::OP_NAME##OpMaker,              \
                    ::paddle::operators::ActivationOpInferVarType,      \
                    ::paddle::framework::DefaultGradOpDescMaker<true>); \
  REGISTER_OPERATOR(KERNEL_TYPE##_grad, ::paddle::operators::ActivationOpGrad)

#define REGISTER_ACTIVATION_CPU_KERNEL(act_type, functor, grad_functor)   \
=======
#define REGISTER_ACTIVATION_OP(KERNEL_TYPE, OP_NAME, functor, grad_functor) \
  REGISTER_OPERATOR(                                                        \
      KERNEL_TYPE, ops::ActivationOp, ops::OP_NAME##OpMaker,                \
      ops::ActivationOpInferVarType,                                        \
      ops::ActivationGradOpDescMaker<ops::grad_functor<float>::FwdDeps()>,  \
      std::conditional<ops::CanInplaceAct<ops::grad_functor<float>>(),      \
                       ::paddle::framework::SingleOpInplaceInToOut,         \
                       void>::type);                                        \
  REGISTER_OPERATOR(                                                        \
      KERNEL_TYPE##_grad, ops::ActivationOpGrad,                            \
      std::conditional<ops::CanInplaceAct<ops::grad_functor<float>>(),      \
                       ::paddle::framework::SingleOpInplaceInToOut,         \
                       void>::type)

#define REGISTER_ACTIVATION_CPU_KERNEL(act_type, op_name, functor,        \
                                       grad_functor)                      \
>>>>>>> e2897ba1
  REGISTER_OP_CPU_KERNEL(                                                 \
      act_type, ops::ActivationKernel<paddle::platform::CPUDeviceContext, \
                                      ops::functor<float>>,               \
      ops::ActivationKernel<paddle::platform::CPUDeviceContext,           \
                            ops::functor<double>>);                       \
  REGISTER_OP_CPU_KERNEL(                                                 \
      act_type##_grad,                                                    \
      ops::ActivationGradKernel<paddle::platform::CPUDeviceContext,       \
                                ops::grad_functor<float>>,                \
      ops::ActivationGradKernel<paddle::platform::CPUDeviceContext,       \
                                ops::grad_functor<double>>);

FOR_EACH_ACTIVATION_OP(REGISTER_ACTIVATION_OP);
FOR_EACH_ACTIVATION_OP(REGISTER_ACTIVATION_CPU_KERNEL);<|MERGE_RESOLUTION|>--- conflicted
+++ resolved
@@ -596,86 +596,13 @@
 REGISTER_ACTIVATION_OP_MAKER(Square, SquareDoc);
 REGISTER_ACTIVATION_OP_MAKER(Softplus, SoftplusDoc);
 REGISTER_ACTIVATION_OP_MAKER(Softsign, SoftsignDoc);
-<<<<<<< HEAD
-
-REGISTER_ACTIVATION_OP_GRAD_MAKER(Sigmoid, sigmoid);
-REGISTER_ACTIVATION_OP_GRAD_MAKER(Relu, relu);
-REGISTER_ACTIVATION_OP_GRAD_MAKER(Gelu, gelu);
-REGISTER_ACTIVATION_OP_GRAD_MAKER(Exp, exp);
-REGISTER_ACTIVATION_OP_GRAD_MAKER(Tanh, tanh);
-REGISTER_ACTIVATION_OP_GRAD_MAKER(Ceil, ceil);
-REGISTER_ACTIVATION_OP_GRAD_MAKER(Floor, floor);
-REGISTER_ACTIVATION_OP_GRAD_MAKER(Sqrt, sqrt);
-REGISTER_ACTIVATION_OP_GRAD_MAKER(Rsqrt, rsqrt);
-REGISTER_ACTIVATION_OP_GRAD_MAKER(SoftRelu, soft_relu);
-REGISTER_ACTIVATION_OP_GRAD_MAKER(Relu6, relu6);
-REGISTER_ACTIVATION_OP_GRAD_MAKER(Reciprocal, reciprocal);
-REGISTER_ACTIVATION_OP_GRAD_MAKER(HardSigmoid, hard_sigmoid);
-=======
->>>>>>> e2897ba1
+
 }  // namespace operators
 }  // namespace paddle
 
 namespace ops = paddle::operators;
 
-<<<<<<< HEAD
-#define FOR_EACH_INPLACE_OP_FUNCTOR(__macro) \
-  __macro(Sigmoid, sigmoid);                 \
-  __macro(Relu, relu);                       \
-  __macro(Exp, exp);                         \
-  __macro(Tanh, tanh);                       \
-  __macro(Ceil, ceil);                       \
-  __macro(Floor, floor);                     \
-  __macro(Sqrt, sqrt);                       \
-  __macro(Rsqrt, rsqrt);                     \
-  __macro(SoftRelu, soft_relu);              \
-  __macro(Relu6, relu6);                     \
-  __macro(Reciprocal, reciprocal);           \
-  __macro(HardSigmoid, hard_sigmoid);
-
-#define FOR_EACH_OP_FUNCTOR(__macro) \
-  __macro(LogSigmoid, logsigmoid);   \
-  __macro(SoftShrink, softshrink);   \
-  __macro(Abs, abs);                 \
-  __macro(Cos, cos);                 \
-  __macro(Acos, acos);               \
-  __macro(Sin, sin);                 \
-  __macro(Asin, asin);               \
-  __macro(Atan, atan);               \
-  __macro(Round, round);             \
-  __macro(Log, log);                 \
-  __macro(Square, square);           \
-  __macro(Gelu, gelu);               \
-  __macro(BRelu, brelu);             \
-  __macro(Pow, pow);                 \
-  __macro(STanh, stanh);             \
-  __macro(Softplus, softplus);       \
-  __macro(Softsign, softsign);       \
-  __macro(LeakyRelu, leaky_relu);    \
-  __macro(TanhShrink, tanh_shrink);  \
-  __macro(ELU, elu);                 \
-  __macro(HardShrink, hard_shrink);  \
-  __macro(Swish, swish);             \
-  __macro(ThresholdedRelu, thresholded_relu);
-
-#define REGISTER_INPLACE_ACTIVATION_OP(OP_NAME, KERNEL_TYPE)                   \
-  REGISTER_OPERATOR(KERNEL_TYPE, ::paddle::operators::ActivationOp,            \
-                    ::paddle::operators::OP_NAME##OpMaker,                     \
-                    ::paddle::operators::ActivationOpInferVarType,             \
-                    ::paddle::operators::OP_NAME##GradMaker,                   \
-                    ::paddle::framework::SingleOpInplaceInToOut);              \
-  REGISTER_OPERATOR(KERNEL_TYPE##_grad, ::paddle::operators::ActivationOpGrad, \
-                    ::paddle::framework::SingleOpInplaceInToOut)
-
-#define REGISTER_ACTIVATION_OP(OP_NAME, KERNEL_TYPE)                    \
-  REGISTER_OPERATOR(KERNEL_TYPE, ::paddle::operators::ActivationOp,     \
-                    ::paddle::operators::OP_NAME##OpMaker,              \
-                    ::paddle::operators::ActivationOpInferVarType,      \
-                    ::paddle::framework::DefaultGradOpDescMaker<true>); \
-  REGISTER_OPERATOR(KERNEL_TYPE##_grad, ::paddle::operators::ActivationOpGrad)
-
-#define REGISTER_ACTIVATION_CPU_KERNEL(act_type, functor, grad_functor)   \
-=======
+
 #define REGISTER_ACTIVATION_OP(KERNEL_TYPE, OP_NAME, functor, grad_functor) \
   REGISTER_OPERATOR(                                                        \
       KERNEL_TYPE, ops::ActivationOp, ops::OP_NAME##OpMaker,                \
@@ -692,7 +619,7 @@
 
 #define REGISTER_ACTIVATION_CPU_KERNEL(act_type, op_name, functor,        \
                                        grad_functor)                      \
->>>>>>> e2897ba1
+
   REGISTER_OP_CPU_KERNEL(                                                 \
       act_type, ops::ActivationKernel<paddle::platform::CPUDeviceContext, \
                                       ops::functor<float>>,               \
