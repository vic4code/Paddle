/* Copyright (c) 2016 PaddlePaddle Authors. All Rights Reserved.

Licensed under the Apache License, Version 2.0 (the "License");
you may not use this file except in compliance with the License.
You may obtain a copy of the License at

    http://www.apache.org/licenses/LICENSE-2.0

Unless required by applicable law or agreed to in writing, software
distributed under the License is distributed on an "AS IS" BASIS,
WITHOUT WARRANTIES OR CONDITIONS OF ANY KIND, either express or implied.
See the License for the specific language governing permissions and
limitations under the License. */

#pragma once

#include <paddle/fluid/framework/details/build_strategy.h>
#include <string>
#include <unordered_set>
#include <vector>
#include "paddle/fluid/framework/details/execution_strategy.h"
#include "paddle/fluid/framework/executor.h"
#include "paddle/fluid/framework/op_info.h"
#include "paddle/fluid/framework/program_desc.h"
#include "paddle/fluid/framework/scope.h"
#include "paddle/fluid/framework/tensor.h"
#include "paddle/fluid/platform/device_context.h"
namespace paddle {
namespace framework {

class ParallelExecutorPrivate;

using details::BuildStrategy;
using details::ExecutionStrategy;

class ParallelExecutor {
  DISABLE_COPY_AND_ASSIGN(ParallelExecutor);

 public:
<<<<<<< HEAD
  explicit ParallelExecutor(const std::vector<platform::Place> &places,
                            const std::unordered_set<std::string> &params,
                            const std::unordered_set<std::string> &bcast_vars,
                            const ProgramDesc &main_program,
                            const std::string &loss_var_name, Scope *scope,
                            const std::vector<Scope *> &local_scopes,
                            const ExecutionStrategy &exec_strategy,
                            const BuildStrategy &build_strategy);
=======
  explicit ParallelExecutor(size_t num_threads, bool use_event,
                            const std::vector<platform::Place>& places,
                            const std::unordered_set<std::string>& params,
                            const std::unordered_set<std::string>& bcast_vars,
                            const ProgramDesc& main_program,
                            const std::string& loss_var_name, Scope* scope,
                            const std::vector<Scope*>& local_scopes,
                            bool allow_op_delay, bool use_default_grad_scale,
                            bool balance_parameter_opt_between_cards,
                            size_t num_trainers = 1, size_t trainer_id = 0);
>>>>>>> 0acc93ca

  ~ParallelExecutor();

  std::vector<Scope *> &GetLocalScopes();

  /**
   * Feed tensors to local scopes. The size of tensors should be equal to the
   * size of local scopes.
   */
  void FeedTensorsIntoLocalScopes(
      const std::vector<std::unordered_map<std::string, LoDTensor>> &tensors);

  void FeedAndSplitTensorIntoLocalScopes(
      const std::unordered_map<std::string, LoDTensor> &tensors);

  void Run(const std::vector<std::string> &fetch_tensors,
           const std::string &fetched_var_name);

  void BCastParamsToGPUs(const std::unordered_set<std::string> &vars) const;

 private:
  ParallelExecutorPrivate *member_;
};

}  // namespace framework
}  // namespace paddle<|MERGE_RESOLUTION|>--- conflicted
+++ resolved
@@ -37,7 +37,6 @@
   DISABLE_COPY_AND_ASSIGN(ParallelExecutor);
 
  public:
-<<<<<<< HEAD
   explicit ParallelExecutor(const std::vector<platform::Place> &places,
                             const std::unordered_set<std::string> &params,
                             const std::unordered_set<std::string> &bcast_vars,
@@ -45,19 +44,8 @@
                             const std::string &loss_var_name, Scope *scope,
                             const std::vector<Scope *> &local_scopes,
                             const ExecutionStrategy &exec_strategy,
-                            const BuildStrategy &build_strategy);
-=======
-  explicit ParallelExecutor(size_t num_threads, bool use_event,
-                            const std::vector<platform::Place>& places,
-                            const std::unordered_set<std::string>& params,
-                            const std::unordered_set<std::string>& bcast_vars,
-                            const ProgramDesc& main_program,
-                            const std::string& loss_var_name, Scope* scope,
-                            const std::vector<Scope*>& local_scopes,
-                            bool allow_op_delay, bool use_default_grad_scale,
-                            bool balance_parameter_opt_between_cards,
+                            const BuildStrategy &build_strategy,
                             size_t num_trainers = 1, size_t trainer_id = 0);
->>>>>>> 0acc93ca
 
   ~ParallelExecutor();
 
