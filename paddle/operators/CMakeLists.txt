file(GLOB GENERAL_OPS RELATIVE "${CMAKE_CURRENT_SOURCE_DIR}" "*_op.cc")
string(REPLACE ".cc" "" GENERAL_OPS "${GENERAL_OPS}")
set(pybind_file ${PADDLE_SOURCE_DIR}/paddle/pybind/pybind.h)
file(WRITE ${pybind_file} "// Generated by the paddle/operator/CMakeLists.txt.  DO NOT EDIT!\n\n")
function(op_library TARGET)
    # op_library is a function to create op library. The interface is same as
    # cc_library. But it handle split GPU/CPU code and link some common library
    # for ops.
    set(OP_LIBRARY ${TARGET} ${OP_LIBRARY} PARENT_SCOPE)
    set(cc_srcs)
    set(cu_srcs)
    set(op_common_deps operator op_registry math_function)
    set(options "")
    set(oneValueArgs "")
    set(multiValueArgs SRCS DEPS)
    set(pybind_flag 0)
    cmake_parse_arguments(op_library "${options}" "${oneValueArgs}"
            "${multiValueArgs}" ${ARGN})

    list(LENGTH op_library_SRCS op_library_SRCS_len)
    if (${op_library_SRCS_len} EQUAL 0)
        if (EXISTS ${CMAKE_CURRENT_SOURCE_DIR}/${TARGET}.cc)
            list(APPEND cc_srcs ${TARGET}.cc)
        endif()
        if (EXISTS ${CMAKE_CURRENT_SOURCE_DIR}/${TARGET}.cu)
            list(APPEND cu_srcs ${TARGET}.cu)
        endif()
    else()
        foreach(src ${op_library_SRCS})
            if (${src} MATCHES ".*\\.cu$")
                list(APPEND cu_srcs ${src})
            elseif(${src} MATCHES ".*\\.cc$")
                list(APPEND cc_srcs ${src})
            else()
                message(FATAL_ERROR "${TARGET} Source file ${src} should only be .cc or .cu")
            endif()
        endforeach()
    endif()

    list(LENGTH cc_srcs cc_srcs_len)
    if (${cc_srcs_len} EQUAL 0)
        message(FATAL_ERROR "The op library ${TARGET} should contains at least one .cc file")
    endif()

    if (WITH_GPU)
        nv_library(${TARGET} SRCS ${cc_srcs} ${cu_srcs} DEPS ${op_library_DEPS}
                ${op_common_deps})
    else()
        cc_library(${TARGET} SRCS ${cc_srcs} DEPS ${op_library_DEPS}
                ${op_common_deps})
    endif()

    # net_op doesn't need pybind
    if ("${TARGET}" STREQUAL "net_op")
        set(pybind_flag 1)
    endif()

    # pool_op contains several operators
    if ("${TARGET}" STREQUAL "pool_op")
        set(pybind_flag 1)
        # It's enough to just adding one operator to pybind
        file(APPEND ${pybind_file} "USE_OP(pool2d);\n")
    endif()

    # pool_with_index_op contains several operators
    if ("${TARGET}" STREQUAL "pool_with_index_op")
        set(pybind_flag 1)
        # It's enough to just adding one operator to pybind
        file(APPEND ${pybind_file} "USE_OP(max_pool2d_with_index);\n")
    endif()

<<<<<<< HEAD
    # conv_op contains several operators
    if ("${TARGET}" STREQUAL "conv_op")
        set(pybind_flag 1)
        # It's enough to just adding one operator to pybind
        file(APPEND ${pybind_file} "USE_OP(conv2d);\n")
=======
    # conv_transpose_op contains several operators
    if ("${TARGET}" STREQUAL "conv_transpose_op")
        set(pybind_flag 1)
        # It's enough to just adding one operator to pybind
        file(APPEND ${pybind_file} "USE_OP(conv2d_transpose);\n")
>>>>>>> 43a64a76
    endif()
    
    # pool_cudnn_op contains several operators
    if ("${TARGET}" STREQUAL "pool_cudnn_op")
        set(pybind_flag 1)
        # It's enough to just adding one operator to pybind
        file(APPEND ${pybind_file} "USE_OP(pool2d_cudnn);\n")
    endif()

    # save_restore_op contains several operators
    if ("${TARGET}" STREQUAL "save_restore_op")
        set(pybind_flag 1)
        # It's enough to just adding one operator to pybind
        file(APPEND ${pybind_file} "USE_NO_KERNEL_OP(save);\n")
    endif()

    # activation_op contains several operators
    if ("${TARGET}" STREQUAL "activation_op")
        set(pybind_flag 1)
        # It's enough to just adding one operator to pybind
        file(APPEND ${pybind_file} "USE_OP(sigmoid);\n")
    endif()

    # nccl_op contains several operators
    if ("${TARGET}" STREQUAL "nccl_op")
        set(pybind_flag 1)
        # It's enough to just adding one operator to pybind
        file(APPEND ${pybind_file} "USE_GPU_ONLY_OP(ncclAllReduce);\n")
    endif()
    
    # reduce_op contains several operators
    if ("${TARGET}" STREQUAL "reduce_op")
        set(pybind_flag 1)
        # It's enough to just adding one operator to pybind
        file(APPEND ${pybind_file} "USE_OP(reduce_sum);\n")
    endif()

    # pybind USE_NO_KERNEL_OP
    # HACK: if REGISTER_OP_CPU_KERNEL presents the operator must have kernel
    file(READ ${TARGET}.cc TARGET_CONTENT)
    string(REGEX MATCH "REGISTER_OP_CPU_KERNEL" regex_result "${TARGET_CONTENT}")
    string(REPLACE "_op" "" TARGET "${TARGET}")
    if (${pybind_flag} EQUAL 0 AND regex_result STREQUAL "")
        file(APPEND ${pybind_file} "USE_NO_KERNEL_OP(${TARGET});\n")
        set(pybind_flag 1)
    endif()

    # pybind USE_CPU_ONLY_OP
    list(LENGTH cu_srcs cu_srcs_len)
    if (${pybind_flag} EQUAL 0 AND ${cu_srcs_len} EQUAL 0)
        file(APPEND ${pybind_file} "USE_CPU_ONLY_OP(${TARGET});\n")
        set(pybind_flag 1)
    endif()

    # pybind USE_OP
    if (${pybind_flag} EQUAL 0)
        file(APPEND ${pybind_file} "USE_OP(${TARGET});\n")
    endif()
endfunction()

add_subdirectory(math)
add_subdirectory(nccl)

set(DEPS_OPS
    cond_op
    cross_entropy_op
    recurrent_op
    dynamic_recurrent_op
    softmax_with_cross_entropy_op
    sum_op
    pool_op
    pool_with_index_op
<<<<<<< HEAD
    conv_op
=======
    lstm_op
    conv_transpose_op
>>>>>>> 43a64a76
    nccl_op
    sequence_conv_op
    sequence_pool_op
    lod_rank_table_op
    lstm_op
    gru_op)

op_library(cond_op SRCS cond_op.cc DEPS framework_proto tensor operator net_op)
op_library(cross_entropy_op DEPS cross_entropy)
op_library(softmax_with_cross_entropy_op DEPS cross_entropy softmax)
op_library(conv_op DEPS vol2col)
op_library(sum_op DEPS net_op selected_rows_functor)
op_library(pool_op DEPS pooling)
op_library(pool_with_index_op DEPS pooling)
op_library(lod_rank_table_op SRCS lod_rank_table_op.cc DEPS lod_rank_table)
if(WITH_GPU)
op_library(nccl_op DEPS nccl_common)
endif()
op_library(sequence_conv_op DEPS context_project)
op_library(sequence_pool_op DEPS sequence_pooling)
op_library(lstm_op DEPS sequence2batch lstm_compute)
op_library(conv_transpose_op DEPS vol2col)
op_library(gru_op DEPS sequence2batch gru_compute)
op_library(dynamic_recurrent_op SRCS dynamic_recurrent_op.cc rnn/recurrent_op_utils.cc
        DEPS net_op tensor_array)
op_library(recurrent_op SRCS recurrent_op.cc DEPS executor)

list(REMOVE_ITEM GENERAL_OPS ${DEPS_OPS})
foreach(src ${GENERAL_OPS})
    op_library(${src})
endforeach()

set(GLOB_OP_LIB ${OP_LIBRARY} CACHE INTERNAL "Global OP library")

cc_test(gather_test SRCS gather_test.cc DEPS tensor)
cc_test(net_op_test SRCS net_op_test.cc DEPS net_op)
cc_test(scatter_test SRCS scatter_test.cc DEPS tensor)
cc_test(strided_memcpy_test SRCS strided_memcpy_test.cc DEPS tensor paddle_memory)
cc_test(dynamic_recurrent_op_test SRCS dynamic_recurrent_op_test.cc
        rnn/recurrent_op_utils.cc
        DEPS dynamic_recurrent_op)
if(WITH_GPU)
  nv_test(nccl_op_test SRCS nccl_op_test.cu DEPS nccl_op gpu_info device_context)
endif()
cc_test(save_load_op_test SRCS save_load_op_test.cc DEPS save_op load_op)<|MERGE_RESOLUTION|>--- conflicted
+++ resolved
@@ -69,19 +69,18 @@
         file(APPEND ${pybind_file} "USE_OP(max_pool2d_with_index);\n")
     endif()
 
-<<<<<<< HEAD
     # conv_op contains several operators
     if ("${TARGET}" STREQUAL "conv_op")
         set(pybind_flag 1)
         # It's enough to just adding one operator to pybind
         file(APPEND ${pybind_file} "USE_OP(conv2d);\n")
-=======
+    endif()
+
     # conv_transpose_op contains several operators
     if ("${TARGET}" STREQUAL "conv_transpose_op")
         set(pybind_flag 1)
         # It's enough to just adding one operator to pybind
         file(APPEND ${pybind_file} "USE_OP(conv2d_transpose);\n")
->>>>>>> 43a64a76
     endif()
     
     # pool_cudnn_op contains several operators
@@ -154,12 +153,9 @@
     sum_op
     pool_op
     pool_with_index_op
-<<<<<<< HEAD
     conv_op
-=======
     lstm_op
     conv_transpose_op
->>>>>>> 43a64a76
     nccl_op
     sequence_conv_op
     sequence_pool_op
