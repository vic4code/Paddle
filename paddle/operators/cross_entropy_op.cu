--- conflicted
+++ resolved
@@ -154,16 +154,12 @@
     grid = (n + block - 1) / block;
     // TODO(qingqing): launch kernel on specified stream
     // base on ExecutionContext.
-<<<<<<< HEAD
-    if (ctx.Attr<int>("soft_label") == 1) {
+    if (ctx.Attr<bool>("soft_label")) {
       int block_x = 32;
       int block_y = 32;
       dim3 block(block_x, block_y);
       dim3 grid((n + block_x - 1) / block_x, (d + block_y - 1) / block_y);
 
-=======
-    if (ctx.Attr<bool>("soft_label")) {
->>>>>>> f99841dd
       auto* label_data = label->data<T>();
       SoftCrossEntropyGradientKernel<T><<<grid, block>>>(
           dx_data, dy_data, x_data, label_data, n, d);
