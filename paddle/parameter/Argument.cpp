/* Copyright (c) 2016 PaddlePaddle Authors. All Rights Reserve.

Licensed under the Apache License, Version 2.0 (the "License");
you may not use this file except in compliance with the License.
You may obtain a copy of the License at

    http://www.apache.org/licenses/LICENSE-2.0

Unless required by applicable law or agreed to in writing, software
distributed under the License is distributed on an "AS IS" BASIS,
WITHOUT WARRANTIES OR CONDITIONS OF ANY KIND, either express or implied.
See the License for the specific language governing permissions and
limitations under the License. */

#include "Argument.h"
#include "paddle/math/SparseMatrix.h"

#include <algorithm>

namespace paddle {
static void resizeAndCopy(MatrixPtr& dest,
                          const MatrixPtr& src,
                          bool useGpu,
                          hl_stream_t stream) {
  if (src) {
    if (!dest) {
      dest = src->clone(0, 0, useGpu);
    } else {
      CHECK_EQ(dest->useGpu(), useGpu);
      dest->resize(src->getHeight(), src->getWidth());
    }
    dest->copyFrom(*src, stream);
  } else {
    dest.reset();
  }
}

static void resizeAndCopy(IVectorPtr& dest,
                          const IVectorPtr& src,
                          bool useGpu,
                          hl_stream_t stream) {
  if (src) {
    IVector::resizeOrCreate(dest, src->getSize(), useGpu);
    dest->copyFrom(*src, stream);
  } else {
    dest.reset();
  }
}

static void resizeAndCopy(ICpuGpuVectorPtr& dest,
                          const ICpuGpuVectorPtr& src,
                          bool useGpu,
                          hl_stream_t stream) {
  if (src) {
    ICpuGpuVector::resizeOrCreate(dest, src->getSize(), useGpu);
    dest->copyFrom(*src, stream);
  } else {
    dest.reset();
  }
}

static void resizeAndCopy(MatrixPtr& dest,
                          const MatrixPtr& src,
                          int32_t startRow,
                          int32_t copySize,
                          bool useGpu,
                          hl_stream_t stream = HPPL_STREAM_DEFAULT) {
  if (src) {
    CHECK_LE((size_t)startRow + copySize, src->getHeight());
    int height = copySize;
    int width = src->getWidth();
    if (!dest) {
      dest = src->clone(height, width, useGpu);
    } else {
      CHECK_EQ(dest->useGpu(), useGpu);
      dest->resize(height, width);
    }
    MatrixPtr submat = src->subMatrix(startRow, copySize);
    if (dynamic_cast<GpuSparseMatrix*>(dest.get())) {
      // copy a subMatrix of CpuSparseMatrix to GpuSparseMatrix.
      // First copy it to CPU, and then copy it to the GPU.
      MatrixPtr tmp = src->clone(height, width, false);
      tmp->copyFrom(*submat, stream);
      dest->copyFrom(*tmp, stream);
    } else {
      dest->copyFrom(*submat, stream);
    }
  } else {
    dest.reset();
  }
}

static void resizeAndCopy(IVectorPtr& dest,
                          const IVectorPtr& src,
                          int32_t startPos,
                          int32_t copySize,
                          bool useGpu,
                          hl_stream_t stream = HPPL_STREAM_DEFAULT) {
  if (src) {
    CHECK_LE((size_t)startPos + copySize, src->getSize());

    int height = copySize;
    IVector::resizeOrCreate(dest, height, useGpu);
    dest->copyFrom(src->getData() + startPos, height, stream);
  } else {
    dest.reset();
  }
}

static void resizeAndCopy(ICpuGpuVectorPtr& dest,
                          const ICpuGpuVectorPtr& src,
                          int32_t startPos,
                          int32_t copySize,
                          bool useGpu,
                          hl_stream_t stream = HPPL_STREAM_DEFAULT) {
  if (src) {
    CHECK_LE((size_t)startPos + copySize, src->getSize());

    ICpuGpuVector::resizeOrCreate(dest, copySize, useGpu);
    dest->copyFrom(*src, startPos, copySize, useGpu, stream);
  } else {
    dest.reset();
  }
}

static void resizeAndCopy(UserDefinedVectorPtr& dest,
                          const UserDefinedVectorPtr& src,
                          bool useGpu,
                          hl_stream_t stream) {
  if (src) {
    CHECK(!useGpu) << "not implemented";
    size_t height = src->size();
    if (!dest) {
      dest = std::make_shared<std::vector<void*>>(height);
    } else {
      dest->resize(height);
    }
    std::copy_n(src->begin(), height, dest->begin());
  } else {
    dest.reset();
  }
}

static void resizeAndCopy(UserDefinedVectorPtr& dest,
                          const UserDefinedVectorPtr& src,
                          int32_t startPos,
                          int32_t copySize,
                          bool useGpu,
                          hl_stream_t stream = HPPL_STREAM_DEFAULT) {
  if (src) {
    CHECK(!useGpu) << "not implemented";
    CHECK_LE((size_t)startPos + copySize, src->size());

    size_t height = copySize;
    if (!dest) {
      dest = std::make_shared<std::vector<void*>>(height);
    } else {
      dest->resize(height);
    }
    std::copy_n(src->begin() + startPos, height, dest->begin());
  } else {
    dest.reset();
  }
}

static void resizeAndCopy(SVectorPtr& dest,
                          const SVectorPtr& src,
                          bool useGpu,
                          hl_stream_t stream) {
  if (src) {
    size_t height = src->size();
    if (!dest) {
      dest = std::make_shared<std::vector<std::string>>(height);
    } else {
      dest->resize(height);
    }
    std::copy_n(src->begin(), height, dest->begin());
  } else {
    dest.reset();
  }
}

static void resizeAndCopy(SVectorPtr& dest,
                          const SVectorPtr& src,
                          int32_t startPos,
                          int32_t copySize,
                          bool useGpu,
                          hl_stream_t stream = HPPL_STREAM_DEFAULT) {
  if (src) {
    CHECK_LE((size_t)startPos + copySize, src->size());
    size_t height = copySize;
    if (!dest) {
      dest = std::make_shared<std::vector<std::string>>(height);
    } else {
      dest->resize(height);
    }
    std::copy_n(src->begin() + startPos, height, dest->begin());
  } else {
    dest.reset();
  }
}

void Argument::resizeAndCopyFrom(const Argument& src, bool useGpu) {
  resizeAndCopyFrom(src, useGpu, HPPL_STREAM_DEFAULT);
  hl_stream_synchronize(HPPL_STREAM_DEFAULT);
}

void Argument::resizeAndCopyFrom(const Argument& src,
                                 bool useGpu,
                                 hl_stream_t stream) {
  dataId = src.dataId;
  resizeAndCopy(value, src.value, useGpu, stream);
  resizeAndCopy(grad, src.grad, useGpu, stream);
  resizeAndCopy(in, src.in, useGpu, stream);
  resizeAndCopy(ids, src.ids, useGpu, stream);
  resizeAndCopy(sequenceStartPositions,
                src.sequenceStartPositions,
                false /* useGpu */,
                stream);
  if (src.hasSubseq()) {
    resizeAndCopy(subSequenceStartPositions,
                  src.subSequenceStartPositions,
                  false /* useGpu */,
                  stream);
  }
  resizeAndCopy(udp, src.udp, useGpu, stream);
  resizeAndCopy(strs, src.strs, useGpu, stream);
  frameWidth = src.frameWidth;
  frameHeight = src.frameHeight;
}

int32_t Argument::resizeAndCopyFrom(const Argument& src,
                                    int32_t startSeq,
                                    int32_t copySize,
                                    bool useGpu) {
  int32_t size =
      resizeAndCopyFrom(src, startSeq, copySize, useGpu, HPPL_STREAM_DEFAULT);
  hl_stream_synchronize(HPPL_STREAM_DEFAULT);
  return size;
}

int32_t Argument::resizeAndCopyFrom(const Argument& src,
                                    int32_t startSeq,
                                    int32_t copySize,
                                    bool useGpu,
                                    hl_stream_t stream) {
  dataId = src.dataId;
  frameWidth = src.frameWidth;
  frameHeight = src.frameHeight;

  if (!src.sequenceStartPositions) {
    // non-sequence input, copy samples directly
    int32_t startRow = startSeq;
    resizeAndCopy(in, src.in, startRow, copySize, useGpu, stream);
    resizeAndCopy(value, src.value, startRow, copySize, useGpu, stream);
    resizeAndCopy(grad, src.grad, startRow, copySize, useGpu, stream);
    resizeAndCopy(ids, src.ids, startRow, copySize, useGpu, stream);
    resizeAndCopy(udp, src.udp, startRow, copySize, useGpu, stream);
    resizeAndCopy(strs, src.strs, startRow, copySize, useGpu, stream);
    return copySize;
  } else {
    // sequence input
    const int* sequence = src.sequenceStartPositions->getData(false);
    int32_t startRow = sequence[startSeq];           // sample start from here
    int32_t endRow = sequence[startSeq + copySize];  // sample end
    int32_t copyFeatureSize = endRow - startRow;     // num of samples
    resizeAndCopy(in, src.in, startRow, copyFeatureSize, useGpu, stream);
    resizeAndCopy(value, src.value, startRow, copyFeatureSize, useGpu, stream);
    resizeAndCopy(grad, src.grad, startRow, copyFeatureSize, useGpu, stream);
    resizeAndCopy(ids, src.ids, startRow, copyFeatureSize, useGpu, stream);
    resizeAndCopy(udp, src.udp, startRow, copySize, useGpu, stream);
    resizeAndCopy(sequenceStartPositions,
                  src.sequenceStartPositions,
                  startSeq,
                  copySize + 1,
                  false,
                  stream);
    // modify new sequenceStartPositions
    int* destSequences = sequenceStartPositions->getMutableData(false);
    for (int i = 0; i < copySize + 1; i++) {
      destSequences[i] -= startRow;
    }
    CHECK_EQ(destSequences[0], 0);
    CHECK_EQ(destSequences[copySize], copyFeatureSize);
    if (src.hasSubseq()) {
      // sequence has sub-sequence
      int* subSequence = src.subSequenceStartPositions->getMutableData(false);
      int32_t subStartSeq = 0;
      int32_t subEndSeq = 0;
      int numSubSequences = src.getNumSubSequences();
      for (int i = 0; i < numSubSequences + 1; i++) {
        if (subSequence[i] == startRow) {
          subStartSeq = i;
        } else if (subSequence[i] == endRow) {
          subEndSeq = i;
          break;
        }
      }
      int32_t copySubSize = subEndSeq - subStartSeq;
      resizeAndCopy(subSequenceStartPositions,
                    src.subSequenceStartPositions,
                    subStartSeq,
                    copySubSize + 1,
                    false,
                    stream);
      // modify new subSequenceStartPositions
      int* destSubSequences = subSequenceStartPositions->getMutableData(false);
      for (int i = 0; i < copySubSize + 1; i++) {
        destSubSequences[i] -= startRow;
      }
      CHECK_EQ(destSubSequences[0], 0);
      CHECK_EQ(destSubSequences[copySubSize], copyFeatureSize);
    }
    resizeAndCopy(strs, src.strs, startRow, copySize, useGpu, stream);
    return copyFeatureSize;
  }
}

void Argument::concat(const std::vector<Argument>& args,
                      const std::vector<int>& selectRows,
                      const std::vector<int>& seqStartPos,
                      bool useGpu,
                      hl_stream_t stream,
                      PassType passType) {
  CHECK(!subSequenceStartPositions)
      << "undefined behavior for subsequence positions";

  size_t batchSize = selectRows.size();
  auto copyArg = [batchSize, stream](MatrixPtr& dst,
                                     MatrixPtr src,
                                     int startRow,
                                     int pos,
                                     int size,
                                     bool useGpu) {
    if (!src) {
      dst.reset();
      return;
    }
    size_t width = src->getWidth();
    if (!dst) {
      dst = src->clone(batchSize, width, useGpu);
    } else {
      dst->resize(batchSize, width);
    }

    MatrixPtr tmpMatrix = dst->subMatrix(startRow, size);
    tmpMatrix->copyFrom(*src->subMatrix(pos, size), stream);
  };

  auto copyIds = [batchSize, stream](IVectorPtr& dst,
                                     const IVectorPtr& src,
                                     int startRow,
                                     int pos,
                                     int size,
                                     bool useGpu) {
    if (!src) {
      dst.reset();
      return;
    }
    IVector::resizeOrCreate(dst, batchSize, useGpu);
    dst->subVec(startRow, size)->copyFrom(*src->subVec(pos, size), stream);
  };

  auto copyStrs = [batchSize, stream](SVectorPtr& dst,
                                      const SVectorPtr& src,
                                      int startRow,
                                      int pos,
                                      int size,
                                      bool useGpu) {
    if (!src) {
      dst.reset();
      return;
    }
    if (!dst) {
      dst = std::make_shared<std::vector<std::string>>(batchSize);
    } else {
      dst->resize(batchSize);
    }
    std::copy(
        src->begin() + pos, src->begin() + pos + size, dst->begin() + startRow);
  };

  dataId = args[0].dataId;
  CHECK_NE(seqStartPos.size(), 0UL);
  size_t sampleNum = seqStartPos.size() - 1;
  for (size_t i = 0; i < sampleNum; ++i) {
    int startPos = seqStartPos[i];
    int endPos = seqStartPos[i + 1];
    CHECK_GE(args.size(), static_cast<size_t>(endPos - startPos));
    for (int j = startPos; j < endPos; ++j) {
      const Argument& arg = args[j - startPos];
      CHECK_EQ(arg.dataId, dataId) << "Arguments in concat should have"
                                   << " same dataId";
      const int copySize = 1;
      const int rowIdx = selectRows[j];
      copyArg(in, arg.in, j, rowIdx, copySize, useGpu);
      copyArg(value, arg.value, j, rowIdx, copySize, useGpu);
      if (passType != PASS_TEST) {
        copyArg(grad, arg.grad, j, rowIdx, copySize, useGpu);
      }
      copyIds(ids, arg.ids, j, rowIdx, copySize, useGpu);
      copyStrs(strs, arg.strs, j, rowIdx, copySize, useGpu);
    }
  }
  ICpuGpuVector::resizeOrCreate(
      sequenceStartPositions, seqStartPos.size(), useGpu);
  sequenceStartPositions->copyFrom(
      seqStartPos.data(), seqStartPos.size(), useGpu);
}

void Argument::concat(const std::vector<Argument>& args,
                      bool useGpu,
                      hl_stream_t stream,
                      PassType passType) {
  int32_t batchSize = 0;
  int64_t numSequences = 0;
  int64_t numSubSequences = 0;
  for (auto& arg : args) {
    batchSize += arg.getBatchSize();
    numSequences += arg.getNumSequences();
    numSubSequences += arg.getNumSubSequences();
  }

  auto copyArg = [batchSize, stream](
      MatrixPtr& dst, MatrixPtr src, int startRow, bool useGpu) {
    if (!src) {
      dst.reset();
      return;
    }
    size_t width = src->getWidth();
    if (!dst) {
      dst = src->clone(batchSize, width, useGpu);
    } else {
      dst->resize(batchSize, width);
    }

    MatrixPtr tmpMatrix = dst->subMatrix(startRow, src->getHeight());
    tmpMatrix->copyFrom(*src, stream);
  };

  auto copyIds = [batchSize, stream](
      IVectorPtr& dst, const IVectorPtr& src, int startRow, bool useGpu) {
    if (!src) {
      dst.reset();
      return;
    }
    IVector::resizeOrCreate(dst, batchSize, useGpu);
    dst->subVec(startRow, src->getSize())->copyFrom(*src, stream);
  };

  auto copyStrs = [batchSize, stream](
      SVectorPtr& dst, const SVectorPtr& src, int startRow, bool useGpu) {
    if (!src) {
      dst.reset();
      return;
    }
    if (!dst) {
      dst = std::make_shared<std::vector<std::string>>(batchSize);
    } else {
      dst->resize(batchSize);
    }
    std::copy(src->begin(), src->end(), dst->begin() + startRow);
  };

  auto copySequencePos = [](ICpuGpuVectorPtr& dstSeq,
                            const ICpuGpuVectorPtr& srcSeq,
                            int dstNumSequences,
                            int srcNumSequences,
                            int& startSequences,
                            int startRow) {
    if (srcSeq) {
      ICpuGpuVector::resizeOrCreate(dstSeq, dstNumSequences + 1, false);
      const int* src = srcSeq->getData(false);
      int* dest = dstSeq->getMutableData(false);
      for (int i = 0; i < srcNumSequences + 1; ++i) {
        dest[i + startSequences] = src[i] + startRow;
      }
      startSequences += srcNumSequences;
    } else {
      dstSeq.reset();
    }
  };

  int startRow = 0;
  int startSequences = 0;
  int startSubSequences = 0;
  dataId = args[0].dataId;
  for (auto& arg : args) {
    CHECK_EQ(arg.dataId, dataId) << "Arguments in concat should have"
                                 << " same dataId";
    copyArg(in, arg.in, startRow, useGpu);
    copyArg(value, arg.value, startRow, useGpu);
    if (passType != PASS_TEST) copyArg(grad, arg.grad, startRow, useGpu);
    copyIds(ids, arg.ids, startRow, useGpu);
    copySequencePos(sequenceStartPositions,
                    arg.sequenceStartPositions,
                    numSequences,
                    arg.getNumSequences(),
                    startSequences,
                    startRow);
    copySequencePos(subSequenceStartPositions,
                    arg.subSequenceStartPositions,
                    numSubSequences,
                    arg.getNumSubSequences(),
                    startSubSequences,
                    startRow);
    copyStrs(strs, arg.strs, startRow, useGpu);
    startRow += arg.getBatchSize();
  }
}

void Argument::splitByDataId(const std::vector<Argument>& argus,
                             std::vector<std::vector<Argument>>* arguGroups) {
  arguGroups->clear();
  int lastDataId = -1;
  for (const auto& argu : argus) {
    if (argu.dataId == -1) {
      // is -1, then create a new group
      arguGroups->emplace_back();
      lastDataId = -1;
    } else if (argu.dataId != lastDataId) {
      // not -1, also not equal to last Argument, then create a new group
      arguGroups->emplace_back();
      lastDataId = argu.dataId;
    } else {
      // not -1, and equal to last Argument, do nothing
    }
    arguGroups->back().push_back(argu);
  }
}

void Argument::getSeqInfo(std::vector<SeqInfo>* seqInfo) const {
  const int* starts = sequenceStartPositions->getData(false);
  const int* subStarts =
      hasSubseq() ? subSequenceStartPositions->getData(false) : nullptr;
  size_t numSequences = getNumSequences();
  seqInfo->reserve(numSequences);
  int subSeqEnd = 0;
  for (size_t i = 0; i < numSequences; ++i) {
    SeqInfo info;
    info.seqStart = starts[i];
    info.subLevelLength = starts[i + 1] - starts[i];
    info.seqId = i;
    if (hasSubseq()) {
      info.subSeqStart = subSeqEnd;
      while (subStarts[subSeqEnd] < starts[i + 1]) {
        ++subSeqEnd;
      }
      info.topLevelLength = subSeqEnd - info.subSeqStart;
    } else {
      info.topLevelLength = info.subLevelLength;
      info.subSeqStart = 0;  // not used
    }
    seqInfo->push_back(info);
  }
  std::sort(
      seqInfo->begin(), seqInfo->end(), [](const SeqInfo& a, const SeqInfo& b) {
        return a.topLevelLength > b.topLevelLength;
      });
}

void Argument::checkSubset() const {
  if (getNumSequences() > getNumSubSequences()) {
    LOG(FATAL) << "numSubSequences is less than numSequences ("
               << getNumSubSequences() << " vs. " << getNumSequences() << ")";
  }
  const int* start = sequenceStartPositions->getData(false);
  const int* subStart = subSequenceStartPositions->getData(false);
  int seqId = 0;
  int subSeqId = 0;
  while (seqId < getNumSequences() && subSeqId < getNumSubSequences()) {
    if (start[seqId] > subStart[subSeqId]) {
      ++subSeqId;
    } else if (start[seqId] == subStart[subSeqId]) {
      ++subSeqId;
      ++seqId;
    } else {
      LOG(FATAL) << "seqStartPositions is not subset of subSeqStartPositions";
    }
  }
  if (seqId < getNumSequences()) {
    LOG(FATAL) << "seqStartPositions is not subset of subSeqStartPositions";
  }
}

void Argument::degradeSequence(const Argument& input, bool useGpu) {
  CHECK_EQ(input.hasSubseq(), 1UL);
  size_t numSequences = input.getNumSequences();
  size_t numSubSequences = input.getNumSubSequences();
  ICpuGpuVector::resizeOrCreate(
      sequenceStartPositions, numSequences + 1, false);
  int* tgtBuf = sequenceStartPositions->getMutableData(false);
  const int* starts = input.sequenceStartPositions->getData(false);
  const int* subStarts = input.subSequenceStartPositions->getData(false);
  int seqId = 0;
  for (size_t subSeqId = 0; subSeqId < numSubSequences; ++subSeqId) {
    if (subStarts[subSeqId] == starts[seqId]) {
      tgtBuf[seqId] = subSeqId;
      seqId++;
    }
  }
  tgtBuf[numSequences] = numSubSequences;
}

void Argument::getValueString(
    std::unordered_map<std::string, std::string>* out) const {
  if (value) {
    std::ostringstream os;
    value->print(os);
    out->insert({"value", os.str()});
  }
  if (ids) {
    std::ostringstream os;
    ids->print(os, ids->getSize());
    out->insert({"ids", os.str()});
  }
  if (sequenceStartPositions) {
    std::ostringstream os;
    sequenceStartPositions->getVector(false)->print(
        os, sequenceStartPositions->getSize());
    out->insert({"sequence pos", os.str()});
  }
  if (subSequenceStartPositions) {
    std::ostringstream os;
    subSequenceStartPositions->getVector(false)->print(
        os, subSequenceStartPositions->getSize());
    out->insert({"sub-sequence pos", os.str()});
  }
}

<<<<<<< HEAD
=======
void Argument::printValueString(std::ostream& stream,
                                const std::string& prefix) const {
  std::unordered_map<std::string, std::string> out;
  getValueString(&out);
  for (auto field : {"value", "id", "sequence pos", "sub-sequence pos"}) {
    auto it = out.find(field);
    if (it != out.end()) {
      stream << prefix << field << ":\n" << it->second;
    }
  }
}

>>>>>>> ab8bb973
void Argument::subArgFrom(const Argument& input,
                          size_t offset,
                          size_t height,
                          size_t width,
                          bool useGpu,
                          bool trans,
                          bool seqFlag,
                          size_t seqStart,
                          size_t seqSize) {
  if (input.value) {
    value = Matrix::create(
        input.value->getData() + offset * width, height, width, trans, useGpu);
  }
  if (input.ids) {
    ids = IVector::create(input.ids->getData() + offset, height, useGpu);
  }
  if (input.grad) {
    grad = Matrix::create(
        input.grad->getData() + offset * width, height, width, trans, useGpu);
  }
  if (seqFlag) {
    sequenceStartPositions = std::make_shared<ICpuGpuVector>(
        *(input.sequenceStartPositions), seqStart, seqSize);
  }
}

}  // namespace paddle<|MERGE_RESOLUTION|>--- conflicted
+++ resolved
@@ -628,8 +628,6 @@
   }
 }
 
-<<<<<<< HEAD
-=======
 void Argument::printValueString(std::ostream& stream,
                                 const std::string& prefix) const {
   std::unordered_map<std::string, std::string> out;
@@ -642,7 +640,6 @@
   }
 }
 
->>>>>>> ab8bb973
 void Argument::subArgFrom(const Argument& input,
                           size_t offset,
                           size_t height,
