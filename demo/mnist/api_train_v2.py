import paddle.v2 as paddle


def main():
    paddle.init(use_gpu=False, trainer_count=1)

    # define network topology
    images = paddle.layer.data(
        name='pixel', type=paddle.data_type.dense_vector(784))
    label = paddle.layer.data(
        name='label', type=paddle.data_type.integer_value(10))
    hidden1 = paddle.layer.fc(input=images, size=200)
    hidden2 = paddle.layer.fc(input=hidden1, size=200)
    inference = paddle.layer.fc(input=hidden2,
                                size=10,
                                act=paddle.activation.Softmax())
    cost = paddle.layer.classification_cost(input=inference, label=label)

    parameters = paddle.parameters.create(cost)

    adam_optimizer = paddle.optimizer.Adam(learning_rate=0.01)

    trainer = paddle.trainer.SGD(topology=cost,
                                 parameters=parameters,
                                 update_equation=adam_optimizer)

    def event_handler(event):
        if isinstance(event, paddle.event.EndIteration):
            if event.batch_id % 1000 == 0:
                result = trainer.test(reader=paddle.reader.batched(
                    paddle.dataset.mnist.test_creator(), batch_size=256))

                print "Pass %d, Batch %d, Cost %f, %s, Testing metrics %s" % (
                    event.pass_id, event.batch_id, event.cost, event.metrics,
                    result.metrics)

        else:
            pass

<<<<<<< HEAD
    trainer.train(
        reader=paddle.reader.batched(
            paddle.reader.shuffle(
                paddle.dataset.mnist.train_creator(), buf_size=8192),
            batch_size=32),
        event_handler=event_handler)
=======
    trainer = paddle.trainer.SGD(update_equation=adam_optimizer)

    trainer.train(
        reader=paddle.reader.batched(
            paddle.reader.shuffle(
                paddle.dataset.mnist.train(), buf_size=8192),
            batch_size=32),
        cost=cost,
        parameters=parameters,
        event_handler=event_handler,
        reader_dict={images.name: 0,
                     label.name: 1})
>>>>>>> 559efcdc


if __name__ == '__main__':
    main()<|MERGE_RESOLUTION|>--- conflicted
+++ resolved
@@ -37,27 +37,12 @@
         else:
             pass
 
-<<<<<<< HEAD
-    trainer.train(
-        reader=paddle.reader.batched(
-            paddle.reader.shuffle(
-                paddle.dataset.mnist.train_creator(), buf_size=8192),
-            batch_size=32),
-        event_handler=event_handler)
-=======
-    trainer = paddle.trainer.SGD(update_equation=adam_optimizer)
-
     trainer.train(
         reader=paddle.reader.batched(
             paddle.reader.shuffle(
                 paddle.dataset.mnist.train(), buf_size=8192),
             batch_size=32),
-        cost=cost,
-        parameters=parameters,
-        event_handler=event_handler,
-        reader_dict={images.name: 0,
-                     label.name: 1})
->>>>>>> 559efcdc
+        event_handler=event_handler)
 
 
 if __name__ == '__main__':
