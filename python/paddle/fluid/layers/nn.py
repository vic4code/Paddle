# Copyright (c) 2018 PaddlePaddle Authors. All Rights Reserved.
#
# Licensed under the Apache License, Version 2.0 (the "License");
# you may not use this file except in compliance with the License.
# You may obtain a copy of the License at
#
#     http://www.apache.org/licenses/LICENSE-2.0
#
# Unless required by applicable law or agreed to in writing, software
# distributed under the License is distributed on an "AS IS" BASIS,
# WITHOUT WARRANTIES OR CONDITIONS OF ANY KIND, either express or implied.
# See the License for the specific language governing permissions and
# limitations under the License.
"""
All layers just related to the neural network.
"""

from __future__ import print_function

import numpy as np
import six
import os
import inspect
from ..layer_helper import LayerHelper
from ..initializer import Normal, Constant, NumpyArrayInitializer
from ..framework import Variable, OpProtoHolder
from ..param_attr import ParamAttr
from .layer_function_generator import autodoc, templatedoc, _generate_doc_string_
from .tensor import concat, assign
from . import utils
from .. import unique_name
from functools import reduce
from .. import core
from ..imperative import layers

__all__ = [
    'fc',
    'embedding',
    'dynamic_lstm',
    'dynamic_lstmp',
    'dynamic_gru',
    'gru_unit',
    'linear_chain_crf',
    'crf_decoding',
    'cos_sim',
    'cross_entropy',
    'bpr_loss',
    'square_error_cost',
    'chunk_eval',
    'sequence_conv',
    'conv2d',
    'conv3d',
    'sequence_pool',
    'sequence_softmax',
    'softmax',
    'pool2d',
    'pool3d',
    'adaptive_pool2d',
    'adaptive_pool3d',
    'batch_norm',
    'data_norm',
    'beam_search_decode',
    'conv2d_transpose',
    'conv3d_transpose',
    'sequence_expand',
    'sequence_expand_as',
    'sequence_pad',
    'sequence_unpad',
    'lstm_unit',
    'reduce_sum',
    'reduce_mean',
    'reduce_max',
    'reduce_min',
    'reduce_prod',
    'sequence_first_step',
    'sequence_last_step',
    'sequence_slice',
    'dropout',
    'split',
    'ctc_greedy_decoder',
    'edit_distance',
    'l2_normalize',
    'matmul',
    'topk',
    'warpctc',
    'sequence_reshape',
    'transpose',
    'im2sequence',
    'nce',
    'sampled_softmax_with_cross_entropy',
    'hsigmoid',
    'beam_search',
    'row_conv',
    'multiplex',
    'layer_norm',
    'group_norm',
    'softmax_with_cross_entropy',
    'smooth_l1',
    'one_hot',
    'autoincreased_step_counter',
    'reshape',
    'squeeze',
    'unsqueeze',
    'lod_reset',
    'lrn',
    'pad',
    'pad_constant_like',
    'label_smooth',
    'roi_pool',
    'roi_align',
    'dice_loss',
    'image_resize',
    'image_resize_short',
    'resize_bilinear',
    'resize_nearest',
    'gather',
    'scatter',
    'sequence_scatter',
    'random_crop',
    'mean_iou',
    'relu',
    'selu',
    'log',
    'crop',
    'rank_loss',
    'margin_rank_loss',
    'elu',
    'relu6',
    'pow',
    'stanh',
    'hard_sigmoid',
    'swish',
    'prelu',
    'brelu',
    'leaky_relu',
    'soft_relu',
    'flatten',
    'sequence_mask',
    'stack',
    'pad2d',
    'unstack',
    'sequence_enumerate',
    'expand',
    'sequence_concat',
    'scale',
    'elementwise_add',
    'elementwise_div',
    'elementwise_sub',
    'elementwise_mul',
    'elementwise_max',
    'elementwise_min',
    'elementwise_pow',
    'uniform_random_batch_size_like',
    'gaussian_random',
    'sampling_id',
    'gaussian_random_batch_size_like',
    'sum',
    'slice',
    'shape',
    'logical_and',
    'logical_or',
    'logical_xor',
    'logical_not',
    'clip',
    'clip_by_norm',
    'mean',
    'mul',
    'sigmoid_cross_entropy_with_logits',
    'maxout',
    'space_to_depth',
    'affine_grid',
    'sequence_reverse',
    'affine_channel',
    'similarity_focus',
    'hash',
    'grid_sampler',
    'log_loss',
    'add_position_encoding',
    'bilinear_tensor_product',
    'merge_selected_rows',
    'get_tensor_from_selected_rows',
    'lstm',
    'shuffle_channel',
    'py_func',
    'psroi_pool',
    'teacher_student_sigmoid_loss',
    'huber_loss',
    'tree_conv',
    'npair_loss',
]

kIgnoreIndex = -100


def fc(input,
       size,
       num_flatten_dims=1,
       param_attr=None,
       bias_attr=None,
       act=None,
       is_test=False,
       name=None):
    """
    **Fully Connected Layer**

    This function creates a fully connected layer in the network. It can take
    multiple tensors as its inputs. It creates a variable called weights for
    each input tensor, which represents a fully connected weight matrix from
    each input unit to each output unit. The fully connected layer multiplies
    each input tensor with its coresponding weight to produce an output Tensor.
    If multiple input tensors are given, the results of multiple multiplications
    will be sumed up. If bias_attr is not None, a bias variable will be created
    and added to the output. Finally, if activation is not None, it will be applied
    to the output as well.

    This process can be formulated as follows:

    .. math::

        Out = Act({\sum_{i=0}^{N-1}X_iW_i + b})

    In the above equation:

    * :math:`N`: Number of the input.
    * :math:`X_i`: The input tensor.
    * :math:`W`: The weights created by this layer.
    * :math:`b`: The bias parameter created by this layer (if needed).
    * :math:`Act`: The activation function.
    * :math:`Out`: The output tensor.

    Args:
        input (Variable|list of Variable): The input tensor(s) of this layer, and the dimension of
            the input tensor(s) is at least 2.
        size(int): The number of output units in this layer.
        num_flatten_dims (int, default 1): The fc layer can accept an input tensor with more than
            two dimensions. If this happens, the multidimensional tensor will first be flattened
            into a 2-dimensional matrix. The parameter `num_flatten_dims` determines how the input
            tensor is flattened: the first `num_flatten_dims` (inclusive, index starts from 1)
            dimensions will be flatten to form the first dimension of the final matrix (height of
            the matrix), and the rest `rank(X) - num_flatten_dims` dimensions are flattened to
            form the second dimension of the final matrix (width of the matrix). For example, suppose
            `X` is a 5-dimensional tensor with a shape [2, 3, 4, 5, 6], and `num_flatten_dims` = 3.
            Then, the flattened matrix will have a shape [2 x 3 x 4, 5 x 6] = [24, 30].
        param_attr (ParamAttr|list of ParamAttr, default None): The parameter attribute for learnable
            parameters/weights of this layer.
        bias_attr (ParamAttr|list of ParamAttr, default None): The parameter attribute for the bias
            of this layer. If it is set to False, no bias will be added to the output units.
            If it is set to None, the bias is initialized zero. Default: None.
        act (str, default None): Activation to be applied to the output of this layer.
        is_test(bool): A flag indicating whether execution is in test phase.
        name (str, default None): The name of this layer.

    Returns:
        Variable: The transformation result.

    Raises:
        ValueError: If rank of the input tensor is less than 2.

    Examples:
        .. code-block:: python

          data = fluid.layers.data(name="data", shape=[32, 32], dtype="float32")
          fc = fluid.layers.fc(input=data, size=1000, act="tanh")
    """

    helper = LayerHelper("fc", **locals())

    dtype = helper.input_dtype()

    mul_results = []
    for input_var, param_attr in helper.iter_inputs_and_params():
        input_shape = input_var.shape
        param_shape = [
            reduce(lambda a, b: a * b, input_shape[num_flatten_dims:], 1)
        ] + [size]

        w = helper.create_parameter(
            attr=param_attr, shape=param_shape, dtype=dtype, is_bias=False)
        tmp = helper.create_variable_for_type_inference(dtype)
        helper.append_op(
            type="mul",
            inputs={"X": input_var,
                    "Y": w},
            outputs={"Out": tmp},
            attrs={"x_num_col_dims": num_flatten_dims,
                   "y_num_col_dims": 1})
        mul_results.append(tmp)

    if len(mul_results) == 1:
        pre_bias = mul_results[0]
    else:
        pre_bias = helper.create_variable_for_type_inference(dtype)
        helper.append_op(
            type="sum",
            inputs={"X": mul_results},
            outputs={"Out": pre_bias},
            attrs={"use_mkldnn": False})
    # add bias
    pre_activation = helper.append_bias_op(pre_bias, dim_start=num_flatten_dims)
    # add activation
    return helper.append_activation(pre_activation)


def embedding(input,
              size,
              is_sparse=False,
              is_distributed=False,
              padding_idx=None,
              param_attr=None,
              dtype='float32'):
    """
    **Embedding Layer**

    This layer is used to lookup embeddings of IDs, provided by :attr:`input`, in
    a lookup table. The result of this lookup is the embedding of each ID in the
    :attr:`input`.

    All the input variables are passed in as local variables to the LayerHelper
    constructor.

    Args:
        input(Variable): The tensor variable containing the IDs.
        size(tuple|list): The shape of the look up table parameter. It should
            have two elements which indicate the size of the dictionary of
            embeddings and the size of each embedding vector respectively.
        is_sparse(bool): The flag indicating whether to use sparse update.
        is_distributed(bool): Whether to run lookup table from remote parameter server.
        padding_idx(int|long|None): If :attr:`None`, it makes no effect to lookup.
            Otherwise the given :attr:`padding_idx` indicates padding the output
            with zeros whenever lookup encounters it in :attr:`input`. If
            :math:`padding_idx < 0`, the :attr:`padding_idx` to use in lookup is
            :math:`size[0] + dim`.
        param_attr(ParamAttr): Parameters for this layer
        dtype(np.dtype|core.VarDesc.VarType|str): The type of data : float32, float_16, int etc

    Returns:
        Variable: The tensor variable storing the embeddings of the \
                  supplied inputs.

    Examples:
        .. code-block:: python

          dict_size = len(dataset.ids)
          data = fluid.layers.data(name='ids', shape=[32, 32], dtype='float32')
          fc = fluid.layers.embedding(input=data, size=[dict_size, 16])
    """

    helper = LayerHelper('embedding', **locals())
    remote_prefetch = is_sparse and (not is_distributed)
    if remote_prefetch:
        assert is_sparse is True and is_distributed is False
    w = helper.create_parameter(
        attr=helper.param_attr, shape=size, dtype=dtype, is_bias=False)
    tmp = helper.create_variable_for_type_inference(dtype)
    padding_idx = -1 if padding_idx is None else padding_idx if padding_idx >= 0 else (
        size[0] + padding_idx)
    helper.append_op(
        type='lookup_table',
        inputs={'Ids': input,
                'W': w},
        outputs={'Out': tmp},
        attrs={
            'is_sparse': is_sparse,
            'is_distributed': is_distributed,
            'remote_prefetch': remote_prefetch,
            'padding_idx': padding_idx
        })
    return tmp


@templatedoc(op_type="lstm")
def dynamic_lstm(input,
                 size,
                 h_0=None,
                 c_0=None,
                 param_attr=None,
                 bias_attr=None,
                 use_peepholes=True,
                 is_reverse=False,
                 gate_activation='sigmoid',
                 cell_activation='tanh',
                 candidate_activation='tanh',
                 dtype='float32',
                 name=None):
    """
    ${comment}

    Args:
        input (Variable): ${input_comment}
        size (int): 4 * hidden size.
        h_0(Variable): The initial hidden state is an optional input, default is zero.
                       This is a tensor with shape (N x D), where N is the
                       batch size and D is the hidden size.
        c_0(Variable): The initial cell state is an optional input, default is zero.
                       This is a tensor with shape (N x D), where N is the
                       batch size. `h_0` and `c_0` can be NULL but only at the same time.
        param_attr(ParamAttr|None): The parameter attribute for the learnable
                               hidden-hidden weights.

                               - Weights = {:math:`W_{ch}, W_{ih}, \
                                                W_{fh}, W_{oh}`}
                               - The shape is (D x 4D), where D is the hidden
                                 size.

                               If it is set to None or one attribute of ParamAttr,
                               dynamic_lstm will create ParamAttr as param_attr.
                               If the Initializer of the param_attr is not set, the
                               parameter is initialized with Xavier. Default: None.
        bias_attr (ParamAttr|None): The bias attribute for the learnable bias
                              weights, which contains two parts, input-hidden
                              bias weights and peephole connections weights if
                              setting `use_peepholes` to `True`.

                              1. `use_peepholes = False`
                                 - Biases = {:math:`b_c, b_i, b_f, b_o`}.
                                 - The shape is (1 x 4D).
                              2. `use_peepholes = True`
                                 - Biases = { :math:`b_c, b_i, b_f, b_o, W_{ic}, \
                                                 W_{fc}, W_{oc}`}.
                                 - The shape is (1 x 7D).

                              If it is set to None or one attribute of ParamAttr,
                              dynamic_lstm will create ParamAttr as bias_attr.
                              If the Initializer of the bias_attr is not set,
                              the bias is initialized zero. Default: None.
        use_peepholes (bool): ${use_peepholes_comment}
        is_reverse (bool): ${is_reverse_comment}
        gate_activation (str): ${gate_activation_comment}
        cell_activation (str): ${cell_activation_comment}
        candidate_activation (str): ${candidate_activation_comment}
        dtype (str): Data type. Choices = ["float32", "float64"], default "float32".
        name (str|None): A name for this layer(optional). If set None, the layer
                         will be named automatically.

    Returns:
        tuple: The hidden state, and cell state of LSTM. The shape of both \
        is (T x D), and lod is the same with the `input`.

    Examples:
        .. code-block:: python

            hidden_dim = 512
            forward_proj = fluid.layers.fc(input=input_seq, size=hidden_dim * 4,
                                           bias_attr=False)
            forward, _ = fluid.layers.dynamic_lstm(
                input=forward_proj, size=hidden_dim * 4, use_peepholes=False)
    """
    assert bias_attr is not False, "bias_attr should not be False in dynamic_lstmp."
    helper = LayerHelper('lstm', **locals())
    size = size // 4
    weight = helper.create_parameter(
        attr=helper.param_attr, shape=[size, 4 * size], dtype=dtype)
    bias_size = [1, 7 * size]
    if not use_peepholes:
        bias_size[1] = 4 * size
    bias = helper.create_parameter(
        attr=helper.bias_attr, shape=bias_size, dtype=dtype, is_bias=True)

    hidden = helper.create_variable_for_type_inference(dtype)
    cell = helper.create_variable_for_type_inference(dtype)
    batch_gate = helper.create_variable_for_type_inference(dtype)
    batch_cell_pre_act = helper.create_variable_for_type_inference(dtype)
    inputs = {'Input': input, 'Weight': weight, 'Bias': bias}
    batch_size = input.shape[0]
    if h_0:
        assert h_0.shape == (batch_size, size), \
            'The shape of h0 should be (batch_size, %d)' % size
        inputs['H0'] = h_0
    if c_0:
        assert c_0.shape == (batch_size, size), \
            'The shape of c0 should be (batch_size, %d)' % size
        inputs['C0'] = c_0

    helper.append_op(
        type='lstm',
        inputs=inputs,
        outputs={
            'Hidden': hidden,
            'Cell': cell,
            'BatchGate': batch_gate,
            'BatchCellPreAct': batch_cell_pre_act
        },
        attrs={
            'use_peepholes': use_peepholes,
            'is_reverse': is_reverse,
            'gate_activation': gate_activation,
            'cell_activation': cell_activation,
            'candidate_activation': candidate_activation
        })
    return hidden, cell


def lstm(input,
         init_h,
         init_c,
         max_len,
         hidden_size,
         num_layers,
         dropout_prob=0.0,
         is_bidirec=False,
         is_test=False,
         name=None,
         default_initializer=None,
         seed=-1):
    """
    If Device is GPU, This op will use cudnn LSTM implementation

    A four-gate Long Short-Term Memory network with no peephole connections.
    In the forward pass the output ht and cell output ct for a given iteration can be computed from the recurrent input ht-1,
    the cell input ct-1 and the previous layer input xt given matrices W, R and biases bW, bR from the following equations:

    .. math::

       i_t &= \sigma(W_{ix}x_{t} + W_{ih}h_{t-1} + bx_i + bh_i)

       f_t &= \sigma(W_{fx}x_{t} + W_{fh}h_{t-1} + bx_f + bh_f)

       o_t &= \sigma(W_{ox}x_{t} + W_{oh}h_{t-1} + bx_o + bh_o)

       \\tilde{c_t} &= tanh(W_{cx}x_t + W_{ch}h_{t-1} + bx_c + bh_c)

       c_t &= f_t \odot c_{t-1} + i_t \odot \\tilde{c_t}

       h_t &= o_t \odot tanh(c_t)

    - $W$ terms denote weight matrices (e.g. $W_{ix}$ is the matrix
      of weights from the input gate to the input)
    - The b terms denote bias vectors ($bx_i$ and $bh_i$ are the input gate bias vector).
    - sigmoid is the logistic sigmoid function.
    - $i, f, o$ and $c$ are the input gate, forget gate, output gate,
      and cell activation vectors, respectively, all of which have the same size as
      the cell output activation vector $h$.
    - The :math:`\odot` is the element-wise product of the vectors.
    - :math:`tanh` is the activation functions.
    - :math:`\\tilde{c_t}` is also called candidate hidden state,
      which is computed based on the current input and the previous hidden state.

    Where sigmoid is the sigmoid operator: :math:`sigmoid(x) = 1 / (1 + e^{-x})` , * represents a point-wise multiplication,
    X represensts a matrix multiplication


    Args:
        input (Variable): LSTM input tensor, shape MUST be ( seq_len x batch_size x input_size )
        init_h(Variable): The initial hidden state of the LSTM
                       This is a tensor with shape ( num_layers x batch_size x hidden_size)
                       if is_bidirec = True, shape should be ( num_layers*2 x batch_size x hidden_size)
        init_c(Variable): The initial cell state of the LSTM.
                       This is a tensor with shape ( num_layers x batch_size x hidden_size )
                       if is_bidirec = True, shape should be ( num_layers*2 x batch_size x hidden_size)
        max_len (int): max length of LSTM. the first dim of input tensor CAN NOT greater than max_len
        hidden_size (int): hidden size of the LSTM
        num_layers (int): total layers number of the LSTM
        dropout_prob(float|0.0): dropout prob, dropout ONLY work between rnn layers, NOT between time steps
                             There is NO dropout work on rnn output of the last RNN layers
        is_bidirec (bool): If it is bidirectional
        is_test (bool): If it is in test phrase
        name (str|None): A name for this layer(optional). If set None, the layer
                         will be named automatically.
        default_initializer(Initialize|None): Where use initializer to initialize the Weight
                         If set None, defaule initializer will be used
        seed(int): Seed for dropout in LSTM, If it's -1, dropout will use random seed


    Returns:
        rnn_out(Tensor),last_h(Tensor),last_c(Tensor):

                        Three tensors, rnn_out, last_h, last_c:

                        - rnn_out is result of LSTM hidden, shape is (seq_len x batch_size x hidden_size) \
                          if is_bidirec set to True, shape will be ( seq_len x batch_sze x hidden_size*2)
                        - last_h is the hidden state of the last step of LSTM \
                          shape is ( num_layers x batch_size x hidden_size ) \
                          if is_bidirec set to True, shape will be ( num_layers*2 x batch_size x hidden_size)
                        - last_c(Tensor): the cell state of the last step of LSTM \
                          shape is ( num_layers x batch_size x hidden_size ) \
                          if is_bidirec set to True, shape will be ( num_layers*2 x batch_size x hidden_size)


    Examples:
        .. code-block:: python

            input = embedding
            batch_size = 20
            max_len = 100
            dropout_prob = 0.2
            input_size = 100
            hidden_size = 150
            num_layers = 1
            init_hidden1 = layers.fill_constant( [num_layers, batch_size, hidden_size], 'float32', 0.0, stop_grad=False)
            init_cell1 = layers.fill_constant( [num_layers, batch_size, hidden_size], 'float32', 0.0, stop_grad=False)

            rnn_out, last_h, last_c = layers.lstm( input, init_h, init_c, \
                    max_len, dropout_prob, input_size, hidden_size, \
                    num_layers)
    """

    helper = LayerHelper('cudnn_lstm', **locals())

    dtype = input.dtype
    input_shape = list(input.shape)
    input_size = input_shape[-1]
    weight_size = 0
    for i in range(num_layers):
        if i == 0:
            input_weight_size = (input_size * hidden_size) * 4
        else:
            if is_bidirec:
                input_weight_size = (hidden_size * 2 * hidden_size) * 4
            else:
                input_weight_size = (hidden_size * hidden_size) * 4

        hidden_weight_size = (hidden_size * hidden_size) * 4

        if is_bidirec:
            weight_size += (input_weight_size + hidden_weight_size) * 2
            weight_size += hidden_size * 8 * 2
        else:
            weight_size += input_weight_size + hidden_weight_size
            weight_size += hidden_size * 8

    weight = helper.create_parameter(
        attr=helper.param_attr,
        shape=[weight_size],
        dtype=dtype,
        default_initializer=default_initializer)

    out = helper.create_variable_for_type_inference(dtype)
    last_h = helper.create_variable_for_type_inference(dtype)
    last_c = helper.create_variable_for_type_inference(dtype)

    cache = helper.create_variable(
        persistable=True, type=core.VarDesc.VarType.RAW, stop_gradient=True)

    helper.append_op(
        type='cudnn_lstm',
        inputs={
            'Input': input,
            'InitH': init_h,
            'InitC': init_c,
            'W': weight,
            'Cache': cache,
        },
        outputs={
            'Out': out,
            'last_h': last_h,
            'last_c': last_c,
        },
        attrs={
            'max_len': max_len,
            'is_bidirec': is_bidirec,
            'input_size': input_size,
            'hidden_size': hidden_size,
            'num_layers': num_layers,
            'is_test': is_test,
            'dropout_prob': dropout_prob,
            'seed': seed,
        })
    return out, last_h, last_c


def dynamic_lstmp(input,
                  size,
                  proj_size,
                  param_attr=None,
                  bias_attr=None,
                  use_peepholes=True,
                  is_reverse=False,
                  gate_activation='sigmoid',
                  cell_activation='tanh',
                  candidate_activation='tanh',
                  proj_activation='tanh',
                  dtype='float32',
                  name=None,
                  h_0=None,
                  c_0=None,
                  cell_clip=None,
                  proj_clip=None):
    """
    **Dynamic LSTMP Layer**

    LSTMP (LSTM with recurrent projection) layer has a separate projection
    layer after the LSTM layer, projecting the original hidden state to a
    lower-dimensional one, which is proposed to reduce the number of total
    parameters and furthermore computational complexity for the LSTM,
    espeacially for the case that the size of output units is relative
    large (https://research.google.com/pubs/archive/43905.pdf).

    The formula is as follows:

    .. math::

        i_t & = \sigma(W_{ix}x_{t} + W_{ir}r_{t-1} + W_{ic}c_{t-1} + b_i)

        f_t & = \sigma(W_{fx}x_{t} + W_{fr}r_{t-1} + W_{fc}c_{t-1} + b_f)

        \\tilde{c_t} & = act_g(W_{cx}x_t + W_{cr}r_{t-1} + b_c)

        o_t & = \sigma(W_{ox}x_{t} + W_{or}r_{t-1} + W_{oc}c_t + b_o)

        c_t & = f_t \odot c_{t-1} + i_t \odot \\tilde{c_t}

        h_t & = o_t \odot act_h(c_t)

        r_t & = \overline{act_h}(W_{rh}h_t)

    In the above formula:

    * :math:`W`: Denotes weight matrices (e.g. :math:`W_{xi}` is \
          the matrix of weights from the input gate to the input).
    * :math:`W_{ic}`, :math:`W_{fc}`, :math:`W_{oc}`: Diagonal weight \
          matrices for peephole connections. In our implementation, \
          we use vectors to reprenset these diagonal weight matrices.
    * :math:`b`: Denotes bias vectors (e.g. :math:`b_i` is the input gate \
          bias vector).
    * :math:`\sigma`: The activation, such as logistic sigmoid function.
    * :math:`i, f, o` and :math:`c`: The input gate, forget gate, output \
          gate, and cell activation vectors, respectively, all of which have \
          the same size as the cell output activation vector :math:`h`.
    * :math:`h`: The hidden state.
    * :math:`r`: The recurrent projection of the hidden state.
    * :math:`\\tilde{c_t}`: The candidate hidden state, whose \
          computation is based on the current input and previous hidden state.
    * :math:`\odot`: The element-wise product of the vectors.
    * :math:`act_g` and :math:`act_h`: The cell input and cell output \
          activation functions and `tanh` is usually used for them.
    * :math:`\overline{act_h}`: The activation function for the projection \
          output, usually using `identity` or same as :math:`act_h`.

    Set `use_peepholes` to `False` to disable peephole connection. The formula
    is omitted here, please refer to the paper
    http://www.bioinf.jku.at/publications/older/2604.pdf for details.

    Note that these :math:`W_{xi}x_{t}, W_{xf}x_{t}, W_{xc}x_{t}, W_{xo}x_{t}`
    operations on the input :math:`x_{t}` are NOT included in this operator.
    Users can choose to use fully-connected layer before LSTMP layer.

    Args:
        input(Variable): The input of dynamic_lstmp layer, which supports
                         variable-time length input sequence. The underlying
                         tensor in this Variable is a matrix with shape
                         (T X 4D), where T is the total time steps in this
                         mini-batch, D is the hidden size.
        size(int): 4 * hidden size.
        proj_size(int): The size of projection output.
        param_attr(ParamAttr|None): The parameter attribute for the learnable
                               hidden-hidden weight and projection weight.

                               - Hidden-hidden weight = {:math:`W_{ch}, W_{ih}, \
                                                W_{fh}, W_{oh}`}.
                               - The shape of hidden-hidden weight is (P x 4D),
                                 where P is the projection size and D the hidden
                                 size.
                               - Projection weight = {:math:`W_{rh}`}.
                               - The shape of projection weight is (D x P).

                               If it is set to None or one attribute of ParamAttr,
                               dynamic_lstm will create ParamAttr as param_attr.
                               If the Initializer of the param_attr is not set, the
                               parameter is initialized with Xavier. Default: None.
        bias_attr(ParamAttr|None): The bias attribute for the learnable bias
                              weights, which contains two parts, input-hidden
                              bias weights and peephole connections weights if
                              setting `use_peepholes` to `True`.

                              1. `use_peepholes = False`
                                - Biases = {:math:`b_c, b_i, b_f, b_o`}.
                                - The shape is (1 x 4D).
                              2. `use_peepholes = True`
                                - Biases = { :math:`b_c, b_i, b_f, b_o, W_{ic}, \
                                                 W_{fc}, W_{oc}`}.
                                - The shape is (1 x 7D).

                              If it is set to None or one attribute of ParamAttr,
                              dynamic_lstm will create ParamAttr as bias_attr.
                              If the Initializer of the bias_attr is not set,
                              the bias is initialized zero. Default: None.
        use_peepholes(bool): Whether to enable diagonal/peephole connections,
                             default `True`.
        is_reverse(bool): Whether to compute reversed LSTM, default `False`.
        gate_activation(str): The activation for input gate, forget gate and
                              output gate. Choices = ["sigmoid", "tanh", "relu",
                              "identity"], default "sigmoid".
        cell_activation(str): The activation for cell output. Choices = ["sigmoid",
                              "tanh", "relu", "identity"], default "tanh".
        candidate_activation(str): The activation for candidate hidden state.
                              Choices = ["sigmoid", "tanh", "relu", "identity"],
                              default "tanh".
        proj_activation(str): The activation for projection output.
                              Choices = ["sigmoid", "tanh", "relu", "identity"],
                              default "tanh".
        dtype(str): Data type. Choices = ["float32", "float64"], default "float32".
        name(str|None): A name for this layer(optional). If set None, the layer
                        will be named automatically.
        h_0(Variable): The initial hidden state is an optional input, default is zero.
                       This is a tensor with shape (N x D), where N is the
                       batch size and D is the projection size.
        c_0(Variable): The initial cell state is an optional input, default is zero.
                       This is a tensor with shape (N x D), where N is the
                       batch size. `h_0` and `c_0` can be NULL but only at the same time.
        cell_clip(float): If provided the cell state is clipped
                             by this value prior to the cell output activation.
        proj_clip(float): If `num_proj > 0` and `proj_clip` is
                            provided, then the projected values are clipped elementwise to within
                            `[-proj_clip, proj_clip]`.

    Returns:
        tuple: A tuple of two output variable: the projection of hidden state, \
               and cell state of LSTMP. The shape of projection is (T x P), \
               for the cell state which is (T x D), and both LoD is the same \
               with the `input`.

    Examples:

        .. code-block:: python

            dict_dim, emb_dim = 128, 64
            data = fluid.layers.data(name='sequence', shape=[1],
                                     dtype='int32', lod_level=1)
            emb = fluid.layers.embedding(input=data, size=[dict_dim, emb_dim])
            hidden_dim, proj_dim = 512, 256
            fc_out = fluid.layers.fc(input=emb, size=hidden_dim * 4,
                                     act=None, bias_attr=None)
            proj_out, _ = fluid.layers.dynamic_lstmp(input=fc_out,
                                                     size=hidden_dim * 4,
                                                     proj_size=proj_dim,
                                                     use_peepholes=False,
                                                     is_reverse=True,
                                                     cell_activation="tanh",
                                                     proj_activation="tanh")
    """

    assert bias_attr is not False, "bias_attr should not be False in dynamic_lstmp."
    helper = LayerHelper('lstmp', **locals())
    size = size // 4
    weight = helper.create_parameter(
        attr=helper.param_attr, shape=[proj_size, 4 * size], dtype=dtype)
    proj_weight = helper.create_parameter(
        attr=helper.param_attr, shape=[size, proj_size], dtype=dtype)
    bias_size = [1, 7 * size]
    if not use_peepholes:
        bias_size[1] = 4 * size
    bias = helper.create_parameter(
        attr=helper.bias_attr, shape=bias_size, dtype=dtype, is_bias=True)

    projection = helper.create_variable_for_type_inference(dtype)
    cell = helper.create_variable_for_type_inference(dtype)
    ordered_proj0 = helper.create_variable_for_type_inference(dtype)
    batch_hidden = helper.create_variable_for_type_inference(dtype)
    batch_gate = helper.create_variable_for_type_inference(dtype)
    batch_cell_pre_act = helper.create_variable_for_type_inference(dtype)
    inputs = {
        'Input': input,
        'Weight': weight,
        'ProjWeight': proj_weight,
        'Bias': bias
    }
    batch_size = input.shape[0]
    if h_0:
        assert h_0.shape == (batch_size, proj_size), \
            'The shape of h0 should be (batch_size, %d)' % proj_size
        inputs['H0'] = h_0
    if c_0:
        assert c_0.shape == (batch_size, size), \
            'The shape of c0 should be (batch_size, %d)' % size
        inputs['C0'] = c_0

    if cell_clip:
        assert cell_clip >= 0, "cell_clip should not be negtive."
    if proj_clip:
        assert proj_clip >= 0, "proj_clip should not be negtive."

    helper.append_op(
        type='lstmp',
        inputs=inputs,
        outputs={
            'Projection': projection,
            'Cell': cell,
            'BatchHidden': batch_hidden,
            'BatchGate': batch_gate,
            'BatchCellPreAct': batch_cell_pre_act
        },
        attrs={
            'use_peepholes': use_peepholes,
            'cell_clip': cell_clip,
            'proj_clip': proj_clip,
            'is_reverse': is_reverse,
            'gate_activation': gate_activation,
            'cell_activation': cell_activation,
            'candidate_activation': candidate_activation,
            'proj_activation': proj_activation
        })
    return projection, cell


def dynamic_gru(input,
                size,
                param_attr=None,
                bias_attr=None,
                is_reverse=False,
                gate_activation='sigmoid',
                candidate_activation='tanh',
                h_0=None,
                origin_mode=False):
    """
    **Gated Recurrent Unit (GRU) Layer**

    if origin_mode is False, then the equation of a gru step is from paper
    `Empirical Evaluation of Gated Recurrent Neural Networks on Sequence
    Modeling <https://arxiv.org/pdf/1412.3555.pdf>`_ .

    The formula is as follows:

    .. math::

        u_t & = act_g(W_{ux}x_{t} + W_{uh}h_{t-1} + b_u)

        r_t & = act_g(W_{rx}x_{t} + W_{rh}h_{t-1} + b_r)

        \\tilde{h_t} & = act_c(W_{cx}x_{t} + W_{ch}(r_t \odot h_{t-1}) + b_c)

        h_t & = (1-u_t) \odot h_{t-1} + u_t \odot \\tilde{h_t}


    if origin_mode is True then the equation is from paper
    Learning Phrase Representations using RNN Encoder-Decoder for Statistical
    Machine Translation <https://arxiv.org/pdf/1406.1078.pdf>`_

    .. math::

        u_t & = act_g(W_{ux}x_{t} + W_{uh}h_{t-1} + b_u)

        r_t & = act_g(W_{rx}x_{t} + W_{rh}h_{t-1} + b_r)

        \\tilde{h_t} & = act_c(W_{cx}x_{t} + W_{ch}(r_t \odot h_{t-1}) + b_c)

        h_t & = u_t \odot h_{t-1} + (1-u_t) \odot \\tilde{h_t}

    The :math:`\odot` is the element-wise product of the vectors. :math:`act_g`
    is the update gate and reset gate activation function and :math:`sigmoid`
    is usually used for it. :math:`act_c` is the activation function for
    candidate hidden state and :math:`tanh` is usually used for it.

    Note that these :math:`W_{ux}x_{t}, W_{rx}x_{t}, W_{cx}x_{t}` operations on
    the input :math:`x_{t}` are NOT included in this operator. Users can choose
    to use fully-connect layer before GRU layer.

    Args:
        input(Variable): The input of dynamic_gru layer, which supports
            variable-time length input sequence. The underlying tensor in this
            Variable is a matrix with shape :math:`(T \\times 3D)`, where
            :math:`T` is the total time steps in this mini-batch, :math:`D`
            is the hidden size.
        size(int): The dimension of the gru cell.
        param_attr(ParamAttr|None): The parameter attribute for the learnable
            hidden-hidden weight matrix. Note:

            - The shape of the weight matrix is :math:`(T \\times 3D)`, where
              :math:`D` is the hidden size.
            - All elements in the weight matrix can be divided into two parts.
              The first part are weights of the update gate and reset gate with
              shape :math:`(D \\times 2D)`, and the second part are weights for
              candidate hidden state with shape :math:`(D \\times D)`.

            If it is set to None or one attribute of ParamAttr, dynamic_gru will
            create ParamAttr as param_attr. If the Initializer of the param_attr
            is not set, the parameter is initialized with Xavier. Default: None.
        bias_attr (ParamAttr|bool|None): The parameter attribute for the bias
            of GRU.Note that the bias with :math:`(1 \\times 3D)` concatenates
            the bias in the update gate, reset gate and candidate calculations.
            If it is set to False, no bias will be applied to the update gate,
            reset gate and candidate calculations. If it is set to None or one
            attribute of ParamAttr, dynamic_gru will create ParamAttr as
            bias_attr. If the Initializer of the bias_attr is not set, the bias
            is initialized zero. Default: None.
        is_reverse(bool): Whether to compute reversed GRU, default
            :attr:`False`.
        gate_activation(str): The activation for update gate and reset gate.
            Choices = ["sigmoid", "tanh", "relu", "identity"], default "sigmoid".
        candidate_activation(str): The activation for candidate hidden state.
            Choices = ["sigmoid", "tanh", "relu", "identity"], default "tanh".
        h_0 (Variable): This is initial hidden state. If not set, default is
            zero. This is a tensor with shape (N x D), where N is the number of
            total time steps of input mini-batch feature and D is the hidden
            size.

    Returns:
        Variable: The hidden state of GRU. The shape is :math:`(T \\times D)`, \
            and sequence length is the same with the input.

    Examples:

        .. code-block:: python

            dict_dim, emb_dim = 128, 64
            data = fluid.layers.data(name='sequence', shape=[1],
                                     dtype='int32', lod_level=1)
            emb = fluid.layers.embedding(input=data, size=[dict_dim, emb_dim])
            hidden_dim = 512
            x = fluid.layers.fc(input=emb, size=hidden_dim * 3)
            hidden = fluid.layers.dynamic_gru(input=x, size=hidden_dim)
    """

    helper = LayerHelper('gru', **locals())
    dtype = helper.input_dtype()

    weight = helper.create_parameter(
        attr=helper.param_attr, shape=[size, 3 * size], dtype=dtype)
    bias = helper.create_parameter(
        attr=helper.bias_attr, shape=[1, 3 * size], dtype=dtype, is_bias=True)
    batch_size = input.shape[0]
    inputs = {'Input': input, 'Weight': weight, 'Bias': bias}
    if h_0:
        assert h_0.shape == (
            batch_size, size
        ), 'The shape of h0 should be(batch_size, %d)' % size
        inputs['H0'] = h_0

    hidden = helper.create_variable_for_type_inference(dtype)
    batch_gate = helper.create_variable_for_type_inference(dtype)
    batch_reset_hidden_prev = helper.create_variable_for_type_inference(dtype)
    batch_hidden = helper.create_variable_for_type_inference(dtype)

    helper.append_op(
        type='gru',
        inputs=inputs,
        outputs={
            'Hidden': hidden,
            'BatchGate': batch_gate,
            'BatchResetHiddenPrev': batch_reset_hidden_prev,
            'BatchHidden': batch_hidden
        },
        attrs={
            'is_reverse': is_reverse,
            'gate_activation': gate_activation,
            'activation': candidate_activation,
            'origin_mode': origin_mode
        })
    return hidden


def gru_unit(input,
             hidden,
             size,
             param_attr=None,
             bias_attr=None,
             activation='tanh',
             gate_activation='sigmoid',
             origin_mode=False):
    """
    **GRU unit layer**

    if origin_mode is True, then the equation of a gru step is from paper
    `Learning Phrase Representations using RNN Encoder-Decoder for Statistical
    Machine Translation <https://arxiv.org/pdf/1406.1078.pdf>`_

        .. math::
            u_t & = actGate(xu_{t} + W_u h_{t-1} + b_u)

            r_t & = actGate(xr_{t} + W_r h_{t-1} + b_r)

            m_t & = actNode(xm_t + W_c dot(r_t, h_{t-1}) + b_m)

            h_t & = dot(u_t, h_{t-1}) + dot((1-u_t), m_t)

    if origin_mode is False, then the equation of a gru step is from paper
    `Empirical Evaluation of Gated Recurrent Neural Networks on Sequence
    Modeling <https://arxiv.org/pdf/1412.3555.pdf>`_

        .. math::
            u_t & = actGate(xu_{t} + W_u h_{t-1} + b_u)

            r_t & = actGate(xr_{t} + W_r h_{t-1} + b_r)

            m_t & = actNode(xm_t + W_c dot(r_t, h_{t-1}) + b_m)

            h_t & = dot((1-u_t), h_{t-1}) + dot(u_t, m_t)


    The inputs of gru unit includes :math:`z_t`, :math:`h_{t-1}`. In terms
    of the equation above, the :math:`z_t` is split into 3 parts -
    :math:`xu_t`, :math:`xr_t` and :math:`xm_t`. This means that in order to
    implement a full GRU unit operator for an input, a fully
    connected layer has to be applied, such that :math:`z_t = W_{fc}x_t`.

    The terms :math:`u_t` and :math:`r_t` represent the update and reset gates
    of the GRU cell. Unlike LSTM, GRU has one lesser gate. However, there is
    an intermediate candidate hidden output, which is denoted by :math:`m_t`.
    This layer has three outputs :math:`h_t`, :math:`dot(r_t, h_{t-1})`
    and concatenation of :math:`u_t`, :math:`r_t` and :math:`m_t`.

    Args:
        input (Variable): The fc transformed input value of current step.
        hidden (Variable): The hidden value of gru unit from previous step.
        size (integer): The input dimension value.
        param_attr(ParamAttr|None): The parameter attribute for the learnable
            hidden-hidden weight matrix. Note:

            - The shape of the weight matrix is :math:`(T \\times 3D)`, where
              :math:`D` is the hidden size.
            - All elements in the weight matrix can be divided into two parts.
              The first part are weights of the update gate and reset gate with
              shape :math:`(D \\times 2D)`, and the second part are weights for
              candidate hidden state with shape :math:`(D \\times D)`.

            If it is set to None or one attribute of ParamAttr, gru_unit will
            create ParamAttr as param_attr. If the Initializer of the param_attr
            is not set, the parameter is initialized with Xavier. Default: None.
        bias_attr (ParamAttr|bool|None): The parameter attribute for the bias
            of GRU.Note that the bias with :math:`(1 \\times 3D)` concatenates
            the bias in the update gate, reset gate and candidate calculations.
            If it is set to False, no bias will be applied to the update gate,
            reset gate and candidate calculations. If it is set to None or one
            attribute of ParamAttr, gru_unit will create ParamAttr as
            bias_attr. If the Initializer of the bias_attr is not set, the bias
            is initialized zero. Default: None.
        activation (string): The activation type for cell (actNode).
                             Default: 'tanh'
        gate_activation (string): The activation type for gates (actGate).
                                  Default: 'sigmoid'

    Returns:
        tuple: The hidden value, reset-hidden value and gate values.

    Examples:

        .. code-block:: python

             # assuming we have x_t_data and prev_hidden of size=10
             x_t = fluid.layers.fc(input=x_t_data, size=30)
             hidden_val, r_h_val, gate_val = fluid.layers.gru_unit(input=x_t,
                                                    hidden = prev_hidden)

    """
    activation_dict = dict(
        identity=0,
        sigmoid=1,
        tanh=2,
        relu=3, )
    activation = activation_dict[activation]
    gate_activation = activation_dict[gate_activation]

    helper = LayerHelper('gru_unit', **locals())
    dtype = helper.input_dtype()
    size = size // 3

    # create weight
    weight = helper.create_parameter(
        attr=helper.param_attr, shape=[size, 3 * size], dtype=dtype)

    gate = helper.create_variable_for_type_inference(dtype)
    reset_hidden_pre = helper.create_variable_for_type_inference(dtype)
    updated_hidden = helper.create_variable_for_type_inference(dtype)
    inputs = {'Input': input, 'HiddenPrev': hidden, 'Weight': weight}
    # create bias
    if helper.bias_attr:
        bias_size = [1, 3 * size]
        bias = helper.create_parameter(
            attr=helper.bias_attr, shape=bias_size, dtype=dtype, is_bias=True)
        inputs['Bias'] = bias

    helper.append_op(
        type='gru_unit',
        inputs=inputs,
        outputs={
            'Gate': gate,
            'ResetHiddenPrev': reset_hidden_pre,
            'Hidden': updated_hidden,
        },
        attrs={
            'activation': 2,  # tanh
            'gate_activation': 1,  # sigmoid
        })

    return updated_hidden, reset_hidden_pre, gate


@templatedoc()
def linear_chain_crf(input, label, param_attr=None):
    """
    Linear Chain CRF.

    ${comment}

    Args:
        input(${emission_type}): ${emission_comment}
        input(${transition_type}): ${transition_comment}
        label(${label_type}): ${label_comment}
        param_attr(ParamAttr): The attribute of the learnable parameter.

    Returns:
        output(${emission_exps_type}): ${emission_exps_comment} \n
        output(${transition_exps_type}): ${transition_exps_comment} \n
        output(${log_likelihood_type}): ${log_likelihood_comment}

    """
    helper = LayerHelper('linear_chain_crf', **locals())
    size = input.shape[1]
    transition = helper.create_parameter(
        attr=helper.param_attr,
        shape=[size + 2, size],
        dtype=helper.input_dtype())
    alpha = helper.create_variable_for_type_inference(
        dtype=helper.input_dtype())
    emission_exps = helper.create_variable_for_type_inference(
        dtype=helper.input_dtype())
    transition_exps = helper.create_variable_for_type_inference(
        dtype=helper.input_dtype())
    log_likelihood = helper.create_variable_for_type_inference(
        dtype=helper.input_dtype())
    helper.append_op(
        type='linear_chain_crf',
        inputs={"Emission": [input],
                "Transition": transition,
                "Label": label},
        outputs={
            "Alpha": [alpha],
            "EmissionExps": [emission_exps],
            "TransitionExps": transition_exps,
            "LogLikelihood": log_likelihood
        })

    return log_likelihood


@templatedoc()
def crf_decoding(input, param_attr, label=None):
    """
    ${comment}

    Args:
        input(${emission_type}): ${emission_comment}

        param_attr(ParamAttr): The parameter attribute for training.

        label(${label_type}): ${label_comment}

    Returns:
        Variable: ${viterbi_path_comment}

    Examples:
        .. code-block:: python

           crf_decode = layers.crf_decoding(
                input=hidden, param_attr=ParamAttr(name="crfw"))
    """
    helper = LayerHelper('crf_decoding', **locals())
    transition = helper.get_parameter(param_attr.name)
    viterbi_path = helper.create_variable_for_type_inference(
        dtype=helper.input_dtype())
    helper.append_op(
        type='crf_decoding',
        inputs={"Emission": [input],
                "Transition": transition,
                "Label": label},
        outputs={"ViterbiPath": [viterbi_path]})

    return viterbi_path


@templatedoc()
def cos_sim(X, Y):
    """
    ${comment}

    Args:
        X (Variable): ${x_comment}.
        Y (Variable): ${y_comment}.

    Returns:
        Variable: the output of cosine(X, Y).
    """
    helper = LayerHelper('cos_sim', **locals())
    out = helper.create_variable_for_type_inference(dtype=X.dtype)
    xnorm = helper.create_variable_for_type_inference(dtype=X.dtype)
    ynorm = helper.create_variable_for_type_inference(dtype=X.dtype)
    helper.append_op(
        type='cos_sim',
        inputs={'X': [X],
                'Y': [Y]},
        outputs={'Out': [out],
                 'XNorm': [xnorm],
                 'YNorm': [ynorm]})
    return out


def dropout(x,
            dropout_prob,
            is_test=False,
            seed=None,
            name=None,
            dropout_implementation="downgrade_in_infer"):
    """
    Computes dropout.

    Drop or keep each element of `x` independently. Dropout is a regularization
    technique for reducing overfitting by preventing neuron co-adaption during
    training. The dropout operator randomly sets (according to the given dropout
    probability) the outputs of some units to zero, while others are remain
    unchanged.

    dropout op can be removed from the program to make the program more efficient.

    Args:
        x (Variable): The input tensor variable.
        dropout_prob (float): Probability of setting units to zero.
        is_test (bool): A flag indicating whether it is in test phrase or not.
        seed (int): A Python integer used to create random seeds. If this
                    parameter is set to None, a random seed is used.
                    NOTE: If an integer seed is given, always the same output
                    units will be dropped. DO NOT use a fixed seed in training.
        name (str|None): A name for this layer(optional). If set None, the layer
                         will be named automatically.
        dropout_implementation(string): ['downgrade_in_infer'(default)|'upscale_in_train']

                                        1. downgrade_in_infer(default), downgrade the outcome at inference

                                           - train: out = input * mask
                                           - inference: out = input * dropout_prob

                                           (mask is a tensor same shape with input, value is 0 or 1
                                           ratio of 0 is dropout_prob)
                                        2. upscale_in_train, upscale the outcome at training time

                                           - train: out = input * mask / ( 1.0 - dropout_prob )
                                           - inference: out = input

                                           (mask is a tensor same shape with input, value is 0 or 1
                                           ratio of 0 is dropout_prob)


    Returns:
        Variable: A tensor variable is the shape with `x`.

    Examples:

        .. code-block:: python

            x = fluid.layers.data(name="data", shape=[32, 32], dtype="float32")
            droped = fluid.layers.dropout(x, dropout_prob=0.5)
    """

    helper = LayerHelper('dropout', **locals())
    out = helper.create_variable_for_type_inference(dtype=x.dtype)
    mask = helper.create_variable_for_type_inference(
        dtype=x.dtype, stop_gradient=True)

    if (seed is None or seed == 0) and helper.main_program.random_seed != 0:
        seed = helper.main_program.random_seed

    helper.append_op(
        type='dropout',
        inputs={'X': [x]},
        outputs={'Out': [out],
                 'Mask': [mask]},
        attrs={
            'dropout_prob': dropout_prob,
            'is_test': is_test,
            'fix_seed': seed is not None,
            'seed': seed if seed is not None else 0,
            'dropout_implementation': dropout_implementation,
        })
    return out


def cross_entropy(input, label, soft_label=False, ignore_index=kIgnoreIndex):
    """
    **Cross Entropy Layer**

    This layer computes the cross entropy between `input` and `label`. It
    supports both standard cross-entropy and soft-label cross-entropy loss
    computation.

    1) One-hot cross-entropy:
        `soft_label = False`, `Label[i, 0]` indicates the class index for sample i:

        .. math::

            Y[i] = -\log(X[i, Label[i]])

    2) Soft-label cross-entropy:
        `soft_label = True`, `Label[i, j]` indicates the soft label of class j
        for sample i:

        .. math::

            Y[i] = \sum_j{-Label[i, j] * log(X[i, j])}

       Please make sure that in this case the summation of each row of `label`
       equals one.

    3) One-hot cross-entropy with vecterized `label`:
         As a special case of 2), when each row of 'label' has only one
         non-zero element which is equal to 1, soft-label cross-entropy degenerates
         to a one-hot cross-entropy with one-hot label representation.

    Args:
        input (Variable|list):  a 2-D tensor with shape [N x D], where N is the
                                batch size and D is the number of classes. This
                                input is a probability computed by the previous
                                operator, which is almost always the result of
                                a softmax operator.
        label (Variable|list): the ground truth which is a 2-D tensor. When
                               `soft_label` is set to `False`, `label` is a
                               tensor<int64> with shape [N x 1]. When
                               `soft_label` is set to `True`, `label` is a
                               tensor<float/double> with shape [N x D].
        soft_label (bool): a flag indicating whether to
                                           interpretate the given labels as soft
                                           labels. Default: `False`.
        ignore_index (int): Specifies a target value that is ignored and does
                            not contribute to the input gradient. Only valid
                            if soft_label is set to False. Default: kIgnoreIndex

    Returns:
         A 2-D tensor with shape [N x 1], the cross entropy loss.

    Raises:
         ValueError:

                      1. the 1st dimension of ``input`` and ``label`` are not equal.

                      2. when ``soft_label == True``, and the 2nd dimension of
                         ``input`` and ``label`` are not equal.

                      3. when ``soft_label == False``, and the 2nd dimension of
                         ``label`` is not 1.

    Examples:
        .. code-block:: python

          predict = fluid.layers.fc(input=net, size=classdim, act='softmax')
          cost = fluid.layers.cross_entropy(input=predict, label=label)
    """
    helper = LayerHelper('cross_entropy', **locals())
    out = helper.create_variable_for_type_inference(dtype=input.dtype)
    helper.append_op(
        type='cross_entropy',
        inputs={'X': [input],
                'Label': [label]},
        outputs={'Y': [out]},
        attrs={"soft_label": soft_label,
               "ignore_index": ignore_index})
    return out


def bpr_loss(input, label, name=None):
    """
    Bayesian Personalized Ranking Loss Operator.

    This operator belongs to pairwise ranking loss. Label is the desired item.
    The loss at a given point in one session is defined as:
    $Y[i] = -\frac{1}{N_{i}-1} * \sum_{0\le j<N_{i},~ j\neq Label[i]}\log(\sigma(X[i, Label[i]]-X[i, j]))$

    Learn more details by reading paper <session-based recommendations with recurrent
    neural networks>(https://arxiv.org/abs/1511.06939)

    Args:
        input (Variable|list):  a 2-D tensor with shape [N x D], where N is the
                                batch size and D is the number of classes.
                                This input is not probability but logits.
        label (Variable|list):  the ground truth which is a 2-D tensor.  `label`
                                is a tensor<int64> with shape [N x 1].
        name (str|None):        A name for this layer(optional). If set None, the
                                layer will be named automatically. Default: None.
    Returns:
        A 2-D tensor with shape [N x 1], the bpr loss.

    Examples:
        .. code-block:: python

          cost = fluid.layers.bpr_loss(input=predict, label=label)
    """

    helper = LayerHelper('bpr_loss', **locals())
    out = helper.create_variable_for_type_inference(dtype=input.dtype)
    helper.append_op(
        type='bpr_loss',
        inputs={'X': [input],
                'Label': [label]},
        outputs={'Y': [out]})
    return out


def square_error_cost(input, label):
    """
    **Square error cost layer**

    This layer accepts input predictions and target label and returns the
    squared error cost.

    For predictions, :math:`X`, and target labels, :math:`Y`, the equation is:

    .. math::

        Out = (X - Y)^2

    In the above equation:

        * :math:`X`: Input predictions, a tensor.
        * :math:`Y`: Input labels, a tensor.
        * :math:`Out`: Output value, same shape with :math:`X`.

    Args:
        input (Variable): Input tensor, has predictions.
        label (Variable): Label tensor, has target labels.

    Returns:
        Variable: The tensor variable storing the element-wise squared error \
                  difference of input and label.

    Examples:
        .. code-block:: python

          y = layers.data(name='y', shape=[1], dtype='float32')
          y_predict = layers.data(name='y_predict', shape=[1], dtype='float32')
          cost = layers.square_error_cost(input=y_predict, label=y)

    """
    helper = LayerHelper('square_error_cost', **locals())
    minus_out = helper.create_variable_for_type_inference(dtype=input.dtype)
    helper.append_op(
        type='elementwise_sub',
        inputs={'X': [input],
                'Y': [label]},
        outputs={'Out': [minus_out]})

    square_out = helper.create_variable_for_type_inference(dtype=input.dtype)
    helper.append_op(
        type='square', inputs={'X': [minus_out]},
        outputs={'Out': [square_out]})
    return square_out


@templatedoc()
def chunk_eval(input,
               label,
               chunk_scheme,
               num_chunk_types,
               excluded_chunk_types=None):
    """
    **Chunk Evaluator**

    This function computes and outputs the precision, recall and
    F1-score of chunk detection.

    For some basics of chunking, please refer to
    `Chunking with Support Vector Machines <https://aclanthology.info/pdf/N/N01/N01-1025.pdf>`_ .

    ChunkEvalOp computes the precision, recall, and F1-score of chunk detection,
    and supports IOB, IOE, IOBES and IO (also known as plain) tagging schemes.
    Here is a NER example of labeling for these tagging schemes:

    .. code-block:: python

       ====== ====== ======  =====  ==  ============   =====  ===== =====  ==  =========
              Li     Ming    works  at  Agricultural   Bank   of    China  in  Beijing.
       ====== ====== ======  =====  ==  ============   =====  ===== =====  ==  =========
       IO     I-PER  I-PER   O      O   I-ORG          I-ORG  I-ORG I-ORG  O   I-LOC
       IOB    B-PER  I-PER   O      O   B-ORG          I-ORG  I-ORG I-ORG  O   B-LOC
       IOE    I-PER  E-PER   O      O   I-ORG          I-ORG  I-ORG E-ORG  O   E-LOC
       IOBES  B-PER  E-PER   O      O   I-ORG          I-ORG  I-ORG E-ORG  O   S-LOC
       ====== ====== ======  =====  ==  ============   =====  ===== =====  ==  =========

    There are three chunk types(named entity types) including PER(person), ORG(organization)
    and LOC(LOCATION), and we can see that the labels have the form <tag type>-<chunk type>.

    Since the calculations actually use label ids rather than labels, extra attention
    should be paid when mapping labels to ids to make CheckEvalOp work. The key point
    is that the listed equations are satisfied by ids.

    .. code-block:: python

       tag_type = label % num_tag_type
       chunk_type = label / num_tag_type

    where `num_tag_type` is the num of tag types in the tagging scheme, `num_chunk_type`
    is the num of chunk types, and `tag_type` get its value from the following table.

    .. code-block:: python

       Scheme Begin Inside End   Single
        plain   0     -      -     -
        IOB     0     1      -     -
        IOE     -     0      1     -
        IOBES   0     1      2     3

    Still use NER as example, assuming the tagging scheme is IOB while chunk types are ORG,
    PER and LOC. To satisfy the above equations, the label map can be like this:

    .. code-block:: python

       B-ORG  0
       I-ORG  1
       B-PER  2
       I-PER  3
       B-LOC  4
       I-LOC  5
       O      6

    It's not hard to verify the equations noting that the num of chunk types
    is 3 and the num of tag types in IOB scheme is 2. For example, the label
    id of I-LOC is 5, the tag type id of I-LOC is 1, and the chunk type id of
    I-LOC is 2, which consistent with the results from the equations.

    Args:
        input (Variable): prediction output of the network.
        label (Variable): label of the test data set.
        chunk_scheme (str): ${chunk_scheme_comment}
        num_chunk_types (int): ${num_chunk_types_comment}
        excluded_chunk_types (list): ${excluded_chunk_types_comment}

    Returns:
        tuple: tuple containing: precision, recall, f1_score,
        num_infer_chunks, num_label_chunks,
        num_correct_chunks

    Examples:
        .. code-block:: python

            crf = fluid.layers.linear_chain_crf(
                input=hidden, label=label, param_attr=ParamAttr(name="crfw"))
            crf_decode = fluid.layers.crf_decoding(
                input=hidden, param_attr=ParamAttr(name="crfw"))
            fluid.layers.chunk_eval(
                input=crf_decode,
                label=label,
                chunk_scheme="IOB",
                num_chunk_types=(label_dict_len - 1) / 2)
    """
    helper = LayerHelper("chunk_eval", **locals())

    # prepare output
    precision = helper.create_variable_for_type_inference(dtype="float32")
    recall = helper.create_variable_for_type_inference(dtype="float32")
    f1_score = helper.create_variable_for_type_inference(dtype="float32")
    num_infer_chunks = helper.create_variable_for_type_inference(dtype="int64")
    num_label_chunks = helper.create_variable_for_type_inference(dtype="int64")
    num_correct_chunks = helper.create_variable_for_type_inference(
        dtype="int64")

    helper.append_op(
        type="chunk_eval",
        inputs={"Inference": [input],
                "Label": [label]},
        outputs={
            "Precision": [precision],
            "Recall": [recall],
            "F1-Score": [f1_score],
            "NumInferChunks": [num_infer_chunks],
            "NumLabelChunks": [num_label_chunks],
            "NumCorrectChunks": [num_correct_chunks]
        },
        attrs={
            "num_chunk_types": num_chunk_types,
            "chunk_scheme": chunk_scheme,
            "excluded_chunk_types": excluded_chunk_types or []
        })
    return (precision, recall, f1_score, num_infer_chunks, num_label_chunks,
            num_correct_chunks)


@templatedoc()
def sequence_conv(input,
                  num_filters,
                  filter_size=3,
                  filter_stride=1,
                  padding=None,
                  bias_attr=None,
                  param_attr=None,
                  act=None,
                  name=None):
    """
    This function creates the op for sequence_conv, using the inputs and
    other convolutional configurations for the filters and stride as given
    in the input parameters to the function.

    Args:
        input (Variable): ${x_comment}
        num_filters (int): number of filters.
        filter_size (int): the filter size (H and W).
        filter_stride (int): stride of the filter.
        padding (bool): if True, add paddings.
        bias_attr (ParamAttr|bool|None): The parameter attribute for the bias of sequence_conv.
            If it is set to False, no bias will be added to the output units.
            If it is set to None or one attribute of ParamAttr, sequence_conv
            will create ParamAttr as bias_attr. If the Initializer of the bias_attr
            is not set, the bias is initialized zero. Default: None.
        param_attr (ParamAttr|None): The parameter attribute for learnable parameters/weights
            of sequence_conv. If it is set to None or one attribute of ParamAttr, sequence_conv
            will create ParamAttr as param_attr. If the Initializer of the param_attr
            is not set, the parameter is initialized with Xavier. Default: None.
        act (str): Activation type, if it is set to None, activation is not appended.
            Default: None.
        name (str|None): A name for this layer(optional). If set None, the layer
            will be named automatically. Default: None.

    Returns:
        Variable: output of sequence_conv
    """

    helper = LayerHelper('sequence_conv', **locals())
    dtype = helper.input_dtype()
    filter_shape = [filter_size * input.shape[1], num_filters]
    filter_param = helper.create_parameter(
        attr=helper.param_attr, shape=filter_shape, dtype=dtype)
    pre_bias = helper.create_variable_for_type_inference(dtype)

    helper.append_op(
        type='sequence_conv',
        inputs={
            'X': [input],
            'Filter': [filter_param],
        },
        outputs={"Out": pre_bias},
        attrs={
            'contextStride': filter_stride,
            'contextStart': -int(filter_size // 2),
            'contextLength': filter_size
        })
    pre_act = helper.append_bias_op(pre_bias)
    return helper.append_activation(pre_act)


def sequence_softmax(input, use_cudnn=False, name=None):
    """
    This function computes the softmax activation among all time-steps for each
    sequence. The dimension of each time-step should be 1. Thus, the shape of
    input Tensor can be either :math:`[N, 1]` or :math:`[N]`, where :math:`N`
    is the sum of the length of all sequences.

    For i-th sequence in a mini-batch:

    .. math::

        Out(X[lod[i]:lod[i+1]], :) = \\frac{\exp(X[lod[i]:lod[i+1], :])}{\sum(\exp(X[lod[i]:lod[i+1], :]))}

    For example, for a mini-batch of 3 sequences with variable-length,
    each containing 2, 3, 2 time-steps, the lod of which is [0, 2, 5, 7],
    then softmax will be computed among :math:`X[0:2, :]`, :math:`X[2:5, :]`,
    :math:`X[5:7, :]`, and :math:`N` turns out to be 7.

    Args:
        input (Variable): The input variable which is a LoDTensor.
        use_cudnn (bool): Use cudnn kernel or not, it is valid only when the cudnn \
            library is installed. Default: False.
        name (str|None): A name for this layer(optional). If set None, the layer
            will be named automatically. Default: None.

    Returns:
        Variable: output of sequence_softmax

    Examples:

        .. code-block:: python

             x = fluid.layers.data(name='x', shape=[7, 1],
                              dtype='float32', lod_level=1)
             x_sequence_softmax = fluid.layers.sequence_softmax(input=x)
    """
    helper = LayerHelper('sequence_softmax', **locals())
    dtype = helper.input_dtype()
    softmax_out = helper.create_variable_for_type_inference(dtype)
    helper.append_op(
        type="sequence_softmax",
        inputs={"X": input},
        outputs={"Out": softmax_out},
        attrs={"use_cudnn": use_cudnn})
    return softmax_out


def softmax(input, use_cudnn=False, name=None):
    """
    The input of the softmax operator is a tensor of any rank. The output tensor
    has the same shape as the input.

    The input tensor will first be logically flattened to a 2-D matrix. The matrix's
    second dimension(row length) is as same as the last dimension of the input
    tensor, and the first dimension(column length) is the product of all other
    dimensions of the input tensor. For each row of the matrix, the softmax operator
    squashes the K-dimensional(K is the width of the matrix, which is also the size
    of the input tensor's last dimension) vector of arbitrary real values to a
    K-dimensional vector of real values in the range [0, 1] that add up to 1.

    It computes the exponential of the given dimension and the sum of exponential
    values of all the other dimensions in the K-dimensional vector input.
    Then the ratio of the exponential of the given dimension and the sum of
    exponential values of all the other dimensions is the output of the softmax
    operator.

    For each row :math:`i` and each column :math:`j` in the matrix, we have:

    .. math::

        Out[i, j] = \\frac{\exp(X[i, j])}{\sum_j(exp(X[i, j])}

    Args:
        input (Variable): The input variable.
        use_cudnn (bool): Use cudnn kernel or not, it is valid only when the cudnn \
            library is installed. To improve numerical stablity, set use_cudnn to \
            False by default. Default: False
        name (str|None): A name for this layer(optional). If set None, the layer
            will be named automatically. Default: None.

    Returns:
        Variable: output of softmax

    Examples:

        .. code-block:: python

             fc = fluid.layers.fc(input=x, size=10)
             softmax = fluid.layers.softmax(input=fc)

    """
    helper = LayerHelper('softmax', **locals())
    dtype = helper.input_dtype()
    softmax_out = helper.create_variable_for_type_inference(dtype)
    helper.append_op(
        type="softmax",
        inputs={"X": input},
        outputs={"Out": softmax_out},
        attrs={"use_cudnn": use_cudnn})
    return softmax_out


def conv2d(input,
           num_filters,
           filter_size,
           stride=1,
           padding=0,
           dilation=1,
           groups=None,
           param_attr=None,
           bias_attr=None,
           use_cudnn=True,
           act=None,
           name=None):
    """
    The convolution2D layer calculates the output based on the input, filter
    and strides, paddings, dilations, groups parameters. Input and
    Output are in NCHW format, where N is batch size, C is the number of
    channels, H is the height of the feature, and W is the width of the feature.
    Filter is in MCHW format, where M is the number of output image channels,
    C is the number of input image channels, H is the height of the filter,
    and W is the width of the filter. If the groups is greater than 1,
    C will equal the number of input image channels divided by the groups.
    Please refer to UFLDL's `convolution
    <http://ufldl.stanford.edu/tutorial/supervised/FeatureExtractionUsingConvolution/>`_
    for more detials.
    If bias attribution and activation type are provided, bias is added to the
    output of the convolution, and the corresponding activation function is
    applied to the final result.

    For each input :math:`X`, the equation is:

    .. math::

        Out = \sigma (W \\ast X + b)

    Where:

    * :math:`X`: Input value, a tensor with NCHW format.
    * :math:`W`: Filter value, a tensor with MCHW format.
    * :math:`\\ast`: Convolution operation.
    * :math:`b`: Bias value, a 2-D tensor with shape [M, 1].
    * :math:`\\sigma`: Activation function.
    * :math:`Out`: Output value, the shape of :math:`Out` and :math:`X` may be different.

    Example:

        - Input:

          Input shape: :math:`(N, C_{in}, H_{in}, W_{in})`

          Filter shape: :math:`(C_{out}, C_{in}, H_f, W_f)`

        - Output:

          Output shape: :math:`(N, C_{out}, H_{out}, W_{out})`

        Where

        .. math::

            H_{out}&= \\frac{(H_{in} + 2 * paddings[0] - (dilations[0] * (H_f - 1) + 1))}{strides[0]} + 1 \\\\
            W_{out}&= \\frac{(W_{in} + 2 * paddings[1] - (dilations[1] * (W_f - 1) + 1))}{strides[1]} + 1

    Args:
        input (Variable): The input image with [N, C, H, W] format.
        num_filters(int): The number of filter. It is as same as the output
            image channel.
        filter_size (int|tuple|None): The filter size. If filter_size is a tuple,
            it must contain two integers, (filter_size_H, filter_size_W).
            Otherwise, the filter will be a square.
        stride (int|tuple): The stride size. If stride is a tuple, it must
            contain two integers, (stride_H, stride_W). Otherwise, the
            stride_H = stride_W = stride. Default: stride = 1.
        padding (int|tuple): The padding size. If padding is a tuple, it must
            contain two integers, (padding_H, padding_W). Otherwise, the
            padding_H = padding_W = padding. Default: padding = 0.
        dilation (int|tuple): The dilation size. If dilation is a tuple, it must
            contain two integers, (dilation_H, dilation_W). Otherwise, the
            dilation_H = dilation_W = dilation. Default: dilation = 1.
        groups (int): The groups number of the Conv2d Layer. According to grouped
            convolution in Alex Krizhevsky's Deep CNN paper: when group=2,
            the first half of the filters is only connected to the first half
            of the input channels, while the second half of the filters is only
            connected to the second half of the input channels. Default: groups=1.
        param_attr (ParamAttr|None): The parameter attribute for learnable parameters/weights
            of conv2d. If it is set to None or one attribute of ParamAttr, conv2d
            will create ParamAttr as param_attr. If the Initializer of the param_attr
            is not set, the parameter is initialized with :math:`Normal(0.0, std)`,
            and the :math:`std` is :math:`(\\frac{2.0 }{filter\_elem\_num})^{0.5}`. Default: None.
        bias_attr (ParamAttr|bool|None): The parameter attribute for the bias of conv2d.
            If it is set to False, no bias will be added to the output units.
            If it is set to None or one attribute of ParamAttr, conv2d
            will create ParamAttr as bias_attr. If the Initializer of the bias_attr
            is not set, the bias is initialized zero. Default: None.
        use_cudnn (bool): Use cudnn kernel or not, it is valid only when the cudnn
            library is installed. Default: True
        act (str): Activation type, if it is set to None, activation is not appended.
            Default: None
        name (str|None): A name for this layer(optional). If set None, the layer
            will be named automatically. Default: None

    Returns:
        Variable: The tensor variable storing the convolution and \
                  non-linearity activation result.

    Raises:
        ValueError: If the shapes of input, filter_size, stride, padding and
                    groups mismatch.

    Examples:
        .. code-block:: python

          data = fluid.layers.data(name='data', shape=[3, 32, 32], dtype='float32')
          conv2d = fluid.layers.conv2d(input=data, num_filters=2, filter_size=3, act="relu")
    """

    num_channels = input.shape[1]
    assert param_attr is not False, "param_attr should not be False here."
    l_type = 'conv2d'
    if (num_channels == groups and num_filters % num_channels == 0 and
            not use_cudnn):
        l_type = 'depthwise_conv2d'

    helper = LayerHelper(l_type, **locals())
    dtype = helper.input_dtype()

    if groups is None:
        num_filter_channels = num_channels
    else:
        if num_channels % groups != 0:
            raise ValueError("num_channels must be divisible by groups.")
        num_filter_channels = num_channels // groups

    filter_size = utils.convert_to_list(filter_size, 2, 'filter_size')
    stride = utils.convert_to_list(stride, 2, 'stride')
    padding = utils.convert_to_list(padding, 2, 'padding')
    dilation = utils.convert_to_list(dilation, 2, 'dilation')

    if not isinstance(use_cudnn, bool):
        raise ValueError("use_cudnn should be True or False")

    input_shape = input.shape
    filter_shape = [num_filters, int(num_filter_channels)] + filter_size

    def _get_default_param_initializer():
        filter_elem_num = filter_size[0] * filter_size[1] * num_channels
        std = (2.0 / filter_elem_num)**0.5
        return Normal(0.0, std, 0)

    filter_param = helper.create_parameter(
        attr=helper.param_attr,
        shape=filter_shape,
        dtype=dtype,
        default_initializer=_get_default_param_initializer())

    pre_bias = helper.create_variable_for_type_inference(dtype)

    if use_cudnn:
        helper.create_variable(
            name="kCUDNNFwdAlgoCache",
            persistable=True,
            type=core.VarDesc.VarType.RAW)
        helper.create_variable(
            name="kCUDNNBwdDataAlgoCache",
            persistable=True,
            type=core.VarDesc.VarType.RAW)
        helper.create_variable(
            name="kCUDNNBwdFilterAlgoCache",
            persistable=True,
            type=core.VarDesc.VarType.RAW)

    helper.append_op(
        type=l_type,
        inputs={
            'Input': input,
            'Filter': filter_param,
        },
        outputs={"Output": pre_bias},
        attrs={
            'strides': stride,
            'paddings': padding,
            'dilations': dilation,
            'groups': groups,
            'use_cudnn': use_cudnn,
            'use_mkldnn': False,
            'fuse_relu_before_depthwise_conv': False
        })

    pre_act = helper.append_bias_op(pre_bias, dim_start=1, dim_end=2)

    return helper.append_activation(pre_act)


def conv3d(input,
           num_filters,
           filter_size,
           stride=1,
           padding=0,
           dilation=1,
           groups=None,
           param_attr=None,
           bias_attr=None,
           use_cudnn=True,
           act=None,
           name=None):
    """
    **Convlution3D Layer**

    The convolution3D layer calculates the output based on the input, filter
    and strides, paddings, dilations, groups parameters. Input(Input) and
    Output(Output) are in NCDHW format. Where N is batch size C is the number of
    channels, D is the depth of the feature, H is the height of the feature,
    and W is the width of the feature. Convlution3D is similar with Convlution2D
    but adds one dimension(depth). If bias attribution and activation type are
    provided, bias is added to the output of the convolution, and the
    corresponding activation function is applied to the final result.

    For each input :math:`X`, the equation is:

    .. math::

        Out = \sigma (W \\ast X + b)

    In the above equation:

    * :math:`X`: Input value, a tensor with NCDHW format.
    * :math:`W`: Filter value, a tensor with MCDHW format.
    * :math:`\\ast`: Convolution operation.
    * :math:`b`: Bias value, a 2-D tensor with shape [M, 1].
    * :math:`\\sigma`: Activation function.
    * :math:`Out`: Output value, the shape of :math:`Out` and :math:`X` may be different.

    Example:

        - Input:

          Input shape: :math:`(N, C_{in}, D_{in}, H_{in}, W_{in})`

          Filter shape: :math:`(C_{out}, C_{in}, D_f, H_f, W_f)`

        - Output:
          Output shape: :math:`(N, C_{out}, D_{out}, H_{out}, W_{out})`

        Where

        .. math::

            D_{out}&= \\frac{(D_{in} + 2 * paddings[0] - (dilations[0] * (D_f - 1) + 1))}{strides[0]} + 1 \\\\
            H_{out}&= \\frac{(H_{in} + 2 * paddings[1] - (dilations[1] * (H_f - 1) + 1))}{strides[1]} + 1 \\\\
            W_{out}&= \\frac{(W_{in} + 2 * paddings[2] - (dilations[2] * (W_f - 1) + 1))}{strides[2]} + 1

    Args:
        input (Variable): The input image with [N, C, D, H, W] format.
            num_filters(int): The number of filter. It is as same as the output
            image channel.
        filter_size (int|tuple|None): The filter size. If filter_size is a tuple,
            it must contain three integers, (filter_size_D, filter_size_H, filter_size_W).
            Otherwise, the filter will be a square.
        stride (int|tuple): The stride size. If stride is a tuple, it must
            contain three integers, (stride_D, stride_H, stride_W). Otherwise, the
            stride_D = stride_H = stride_W = stride. Default: stride = 1.
        padding (int|tuple): The padding size. If padding is a tuple, it must
            contain three integers, (padding_D, padding_H, padding_W). Otherwise, the
            padding_D = padding_H = padding_W = padding. Default: padding = 0.
        dilation (int|tuple): The dilation size. If dilation is a tuple, it must
            contain three integers, (dilation_D, dilation_H, dilation_W). Otherwise, the
            dilation_D = dilation_H = dilation_W = dilation. Default: dilation = 1.
        groups (int): The groups number of the Conv3d Layer. According to grouped
            convolution in Alex Krizhevsky's Deep CNN paper: when group=2,
            the first half of the filters is only connected to the first half
            of the input channels, while the second half of the filters is only
            connected to the second half of the input channels. Default: groups=1
        param_attr (ParamAttr|None): The parameter attribute for learnable parameters/weights
            of conv3d. If it is set to None or one attribute of ParamAttr, conv3d
            will create ParamAttr as param_attr. If it is set to None, the parameter
            is initialized with :math:`Normal(0.0, std)`, and the :math:`std` is
            :math:`(\\frac{2.0 }{filter\_elem\_num})^{0.5}`. Default: None.
        bias_attr (ParamAttr|bool|None): The parameter attribute for the bias of conv3d.
            If it is set to False, no bias will be added to the output units.
            If it is set to None or one attribute of ParamAttr, conv3d
            will create ParamAttr as bias_attr. If the Initializer of the bias_attr
            is not set, the bias is initialized zero. Default: None.
        use_cudnn (bool): Use cudnn kernel or not, it is valid only when the cudnn
            library is installed. Default: True
        act (str): Activation type, if it is set to None, activation is not appended.
            Default: None.
        name (str|None): A name for this layer(optional). If set None, the layer
            will be named automatically. Default: None.

    Returns:
        Variable: The tensor variable storing the convolution and \
                  non-linearity activation result.

    Raises:
        ValueError: If the shapes of input, filter_size, stride, padding and
                    groups mismatch.

    Examples:
        .. code-block:: python

          data = fluid.layers.data(name='data', shape=[3, 12, 32, 32], dtype='float32')
          conv3d = fluid.layers.conv3d(input=data, num_filters=2, filter_size=3, act="relu")
    """

    l_type = 'conv3d'
    assert param_attr is not False, "param_attr should not be False here."
    helper = LayerHelper(l_type, **locals())
    dtype = helper.input_dtype()

    num_channels = input.shape[1]

    if groups is None:
        num_filter_channels = num_channels
    else:
        if num_channels % groups != 0:
            raise ValueError("num_channels must be divisible by groups.")
        num_filter_channels = num_channels // groups

    filter_size = utils.convert_to_list(filter_size, 3, 'filter_size')
    stride = utils.convert_to_list(stride, 3, 'stride')
    padding = utils.convert_to_list(padding, 3, 'padding')
    dilation = utils.convert_to_list(dilation, 3, 'dilation')

    if not isinstance(use_cudnn, bool):
        raise ValueError("use_cudnn should be True or False")

    input_shape = input.shape
    filter_shape = [num_filters, num_filter_channels] + filter_size

    def _get_default_param_initializer():
        filter_elem_num = filter_size[0] * filter_size[1] * filter_size[
            2] * num_channels
        std = (2.0 / filter_elem_num)**0.5
        return Normal(0.0, std, 0)

    filter_param = helper.create_parameter(
        attr=helper.param_attr,
        shape=filter_shape,
        dtype=dtype,
        default_initializer=_get_default_param_initializer())

    pre_bias = helper.create_variable_for_type_inference(dtype)

    helper.append_op(
        type=l_type,
        inputs={
            'Input': input,
            'Filter': filter_param,
        },
        outputs={"Output": pre_bias},
        attrs={
            'strides': stride,
            'paddings': padding,
            'dilations': dilation,
            'groups': groups,
            'use_cudnn': use_cudnn,
            'use_mkldnn': False
        })

    pre_act = helper.append_bias_op(pre_bias, dim_start=1, dim_end=2)

    return helper.append_activation(pre_act)


def sequence_pool(input, pool_type, is_test=False):
    """
    This function add the operator for sequence pooling.
    It pools features of all time-steps of each instance, and is applied
    on top of the input using pool_type mentioned in the parameters.

    It supports four pool_type:

    - average: :math:`Out[i] = \\frac{\sum_i X_i}{N}`
    - sum:     :math:`Out[i] = \sum_jX_{ij}`
    - sqrt:    :math:`Out[i] = \\frac{\sum_jX_{ij}}{\sqrt{len(X_i)}}`
    - max:     :math:`Out[i] = max(X_i)`

    .. code-block:: text

       x is a 1-level LoDTensor:
         x.lod = [[2, 3, 2]]
         x.data = [1, 3, 2, 4, 6, 5, 1]
         x.dims = [7, 1]

       then output is a Tensor:
         out.dim = [3, 1]
         with condition len(x.lod[-1]) == out.dims[0]

       for different pool_type:
         average: out.data = [2, 4, 3], where 2=(1+3)/2, 4=(2+4+6)/3, 3=(5+1)/2
         sum    : out.data = [4, 12, 6], where 4=1+3, 12=2+4+6, 6=5+1
         sqrt   : out.data = [2.82, 6.93, 4.24], where 2.82=(1+3)/sqrt(2),
                    6.93=(2+4+6)/sqrt(3), 4.24=(5+1)/sqrt(2)
         max    : out.data = [3, 6, 5], where 3=max(1,3), 6=max(2,4,6), 5=max(5,1)
         last   : out.data = [3, 6, 1], where 3=last(1,3), 6=last(2,4,6), 1=last(5,1)
         first  : out.data = [1, 2, 5], where 1=first(1,3), 2=first(2,4,6), 5=first(5,1)

    Args:
        input(variable): The input variable which is a LoDTensor.
        pool_type (string): The pooling type of sequence_pool.
            It supports average, sum, sqrt and max.
        is_test(bool, Default False): Used distinguish training from scoring mode.

    Returns:
        The sequence pooling variable which is a Tensor.

    Examples:

        .. code-block:: python

             x = fluid.layers.data(name='x', shape=[7, 1],
                              dtype='float32', lod_level=1)
             avg_x = fluid.layers.sequence_pool(input=x, pool_type='average')
             sum_x = fluid.layers.sequence_pool(input=x, pool_type='sum')
             sqrt_x = fluid.layers.sequence_pool(input=x, pool_type='sqrt')
             max_x = fluid.layers.sequence_pool(input=x, pool_type='max')
             last_x = fluid.layers.sequence_pool(input=x, pool_type='last')
             first_x = fluid.layers.sequence_pool(input=x, pool_type='first')
    """
    helper = LayerHelper('sequence_pool', **locals())
    dtype = helper.input_dtype()
    pool_out = helper.create_variable_for_type_inference(dtype)
    max_index = helper.create_variable_for_type_inference(dtype)

    helper.append_op(
        type="sequence_pool",
        inputs={"X": input},
        outputs={"Out": pool_out,
                 "MaxIndex": max_index},
        attrs={"pooltype": pool_type.upper(),
               "is_test": is_test})

    # when pool_type is max, variable max_index is initialized,
    # so we stop the gradient explicitly here
    if pool_type == 'max':
        max_index.stop_gradient = True

    return pool_out


@templatedoc()
def sequence_concat(input, name=None):
    """
    ${comment}

    Args:
        input(list): List of Variables to be concatenated.
        name(str|None): A name for this layer(optional). If set None, the layer
                       will be named automatically.

    Returns:
        Variable: Output variable of the concatenation.

    Examples:
        .. code-block:: python

           out = fluid.layers.sequence_concat(input=[seq1, seq2, seq3])
    """
    helper = LayerHelper('sequence_concat', **locals())
    out = helper.create_variable_for_type_inference(dtype=helper.input_dtype())
    helper.append_op(
        type='sequence_concat', inputs={'X': input}, outputs={'Out': [out]})
    return out


def sequence_first_step(input):
    """
    This function gets the first step of sequence.

    .. code-block:: text

       x is a 1-level LoDTensor:
         x.lod = [[2, 3, 2]]
         x.data = [1, 3, 2, 4, 6, 5, 1]
         x.dims = [7, 1]

       then output is a Tensor:
         out.dim = [3, 1]
         with condition len(x.lod[-1]) == out.dims[0]
         out.data = [1, 2, 5], where 1=first(1,3), 2=first(2,4,6), 5=first(5,1)

    Args:
        input(variable): The input variable which is a LoDTensor.

    Returns:
        The sequence's first step variable which is a Tensor.

    Examples:

        .. code-block:: python

             x = fluid.layers.data(name='x', shape=[7, 1],
                              dtype='float32', lod_level=1)
             x_first_step = fluid.layers.sequence_first_step(input=x)
    """
    return sequence_pool(input=input, pool_type="first")


def sequence_last_step(input):
    """
    This function gets the last step of sequence.

    .. code-block:: text

       x is a 1-level LoDTensor:
         x.lod = [[2, 3, 2]]
         x.data = [1, 3, 2, 4, 6, 5, 1]
         x.dims = [7, 1]

       then output is a Tensor:
         out.dim = [3, 1]
         with condition len(x.lod[-1]) == out.dims[0]
         out.data = [3, 6, 1], where 3=last(1,3), 6=last(2,4,6), 1=last(5,1)

    Args:
        input(variable): The input variable which is a LoDTensor.

    Returns:
        The sequence's last step variable which is a Tensor.

    Examples:

        .. code-block:: python

             x = fluid.layers.data(name='x', shape=[7, 1],
                              dtype='float32', lod_level=1)
             x_last_step = fluid.layers.sequence_last_step(input=x)
    """
    return sequence_pool(input=input, pool_type="last")


def sequence_slice(input, offset, length, name=None):
    """
    **Sequence Slice Layer**

    The layer crops a subsequence from given sequence with given start
    offset and subsequence length.

    It only supports sequence data (LoDTensor with lod_level equal to 1).

    .. code-block:: text

              - Case:

            Given the input Variable **input**:

                input.data = [[a1, a2], [b1, b2], [c1, c2], [d1, d2], [e1, e2]],
                input.lod = [[3, 2]],
                input.dims = (5, 2),

            with offset.data = [[0], [1]] and length.data = [[2], [1]],

            the output Variable will be

                out.data = [[a1, a2], [b1, b2], [e1, e2]],
                out.lod = [[2, 1]],
                out.dims = (3, 2).

    Note:
          The first dimension size of **input**, **offset** and **length**
          should be equal. The **offset** should start from 0.

    Args:
        input(Variable): The input Variable which consists of the complete
                         sequences.
        offset(Variable): The offset to slice each sequence.
        length(Variable): The length of each subsequence.
        name(str|None): A name for this layer(optional). If set None, the
                        layer will be named automatically.

    Returns:
        Variable: The output subsequences.

    Examples:

        .. code-block:: python

             import numpy as np
             seqs = fluid.layers.data(name='x', shape=[10, 5],
                              dtype='float32', lod_level=1)
             offset = fluid.layers.assign(input=np.array([[0, 1]]).astype("int32"))
             length = fluid.layers.assign(input=np.array([[2, 1]]).astype("int32"))
             subseqs = fluid.layers.sequence_slice(input=seqs, offset=offset,
                                                   length=length)
    """
    helper = LayerHelper("sequence_slice", **locals())
    dtype = helper.input_dtype()
    out = helper.create_variable_for_type_inference(dtype)

    offset.stop_gradient = True
    length.stop_gradient = True

    helper.append_op(
        type="sequence_slice",
        inputs={"X": input,
                "Offset": offset,
                "Length": length},
        outputs={"Out": out})

    return out


@templatedoc()
def pool2d(input,
           pool_size=-1,
           pool_type="max",
           pool_stride=1,
           pool_padding=0,
           global_pooling=False,
           use_cudnn=True,
           ceil_mode=False,
           name=None,
           exclusive=True):
    """
    ${comment}

    Args:
        input (Variable): The input tensor of pooling operator. The format of
                          input tensor is NCHW, where N is batch size, C is
                          the number of channels, H is the height of the
                          feature, and W is the width of the feature.
        pool_size (int|list|tuple): The pool kernel size. If pool kernel size is a tuple or list,
            it must contain two integers, (pool_size_Height, pool_size_Width).
            Otherwise, the pool kernel size will be a square of an int.
        pool_type: ${pooling_type_comment}
        pool_stride (int|list|tuple): The pool stride size. If pool stride size is a tuple or list,
            it must contain two integers, (pool_stride_Height, pool_stride_Width).
            Otherwise, the pool stride size will be a square of an int.
        pool_padding (int|list|tuple): The pool padding size. If pool padding size is a tuple,
            it must contain two integers, (pool_padding_on_Height, pool_padding_on_Width).
            Otherwise, the pool padding size will be a square of an int.
        global_pooling (bool): ${global_pooling_comment}
        use_cudnn (bool): ${use_cudnn_comment}
        ceil_mode (bool): ${ceil_mode_comment}
        name (str|None): A name for this layer(optional). If set None, the
                        layer will be named automatically.
        exclusive (bool): Whether to exclude padding points in average pooling
                          mode, default is true

    Returns:
        Variable: The pooling result.

    Raises:
        ValueError: If 'pool_type' is not "max" nor "avg"
        ValueError: If 'global_pooling' is False and 'pool_size' is -1
        ValueError: If 'use_cudnn' is not a bool value.

    Examples:

        .. code-block:: python

          data = fluid.layers.data(
              name='data', shape=[3, 32, 32], dtype='float32')
          pool2d = fluid.layers.pool2d(
                            input=data,
                            pool_size=2,
                            pool_type='max',
                            pool_stride=1,
                            global_pooling=False)
    """
    if pool_type not in ["max", "avg"]:
        raise ValueError(
            "Unknown pool_type: '%s'. It can only be 'max' or 'avg'.",
            str(pool_type))

    if global_pooling is False and pool_size == -1:
        raise ValueError(
            "When the global_pooling is False, pool_size must be passed "
            "and be a valid value. Received pool_size: " + str(pool_size))

    pool_size = utils.convert_to_list(pool_size, 2, 'pool_size')
    pool_padding = utils.convert_to_list(pool_padding, 2, 'pool_padding')
    pool_stride = utils.convert_to_list(pool_stride, 2, 'pool_stride')

    if not isinstance(use_cudnn, bool):
        raise ValueError("use_cudnn should be True or False")

    l_type = 'pool2d'

    helper = LayerHelper(l_type, **locals())
    dtype = helper.input_dtype()
    pool_out = helper.create_variable_for_type_inference(dtype)

    helper.append_op(
        type=l_type,
        inputs={"X": input},
        outputs={"Out": pool_out},
        attrs={
            "pooling_type": pool_type,
            "ksize": pool_size,
            "global_pooling": global_pooling,
            "strides": pool_stride,
            "paddings": pool_padding,
            "use_cudnn": use_cudnn,
            "ceil_mode": ceil_mode,
            "use_mkldnn": False,
            "exclusive": exclusive,
        })

    return pool_out


@templatedoc()
def pool3d(input,
           pool_size=-1,
           pool_type="max",
           pool_stride=1,
           pool_padding=0,
           global_pooling=False,
           use_cudnn=True,
           ceil_mode=False,
           name=None,
           exclusive=True):
    """
    ${comment}

    Args:
        input (Variable): The input tensor of pooling operator. The format of
                          input tensor is NCDHW, where N is batch size, C is
                          the number of channels, D is the depth of the feature,
                          H is the height of the feature, and W is the width
                          of the feature.
        pool_size (int|list|tuple): The pool kernel size. If pool kernel size 
            is a tuple or list, it must contain three integers, 
            (pool_size_Depth, pool_size_Height, pool_size_Width).
            Otherwise, the pool kernel size will be the cube of an int.
        pool_type (string): ${pooling_type_comment}
        pool_stride (int): stride of the pooling layer.
        pool_padding (int): padding size.
        global_pooling (bool): ${global_pooling_comment}
        use_cudnn (bool): ${use_cudnn_comment}
        ceil_mode (bool): ${ceil_mode_comment}
        name (str): A name for this layer(optional). If set None, the layer
            will be named automatically.
        exclusive (bool): Whether to exclude padding points in average pooling
                          mode, default is true

    Returns:
        Variable: output of pool3d layer.

    Examples:

        .. code-block:: python

          data = fluid.layers.data(
              name='data', shape=[3, 32, 32, 32], dtype='float32')
          pool3d = fluid.layers.pool3d(
                            input=data,
                            pool_size=2,
                            pool_type='max',
                            pool_stride=1,
                            global_pooling=False)
    """
    if pool_type not in ["max", "avg"]:
        raise ValueError(
            "Unknown pool_type: '%s'. It can only be 'max' or 'avg'.",
            str(pool_type))

    if global_pooling is False and pool_size == -1:
        raise ValueError(
            "When the global_pooling is False, pool_size must be passed "
            "and be a valid value. Received pool_size: " + str(pool_size))

    pool_size = utils.convert_to_list(pool_size, 3, 'pool_size')
    pool_padding = utils.convert_to_list(pool_padding, 3, 'pool_padding')
    pool_stride = utils.convert_to_list(pool_stride, 3, 'pool_stride')

    if not isinstance(use_cudnn, bool):
        raise ValueError("use_cudnn should be True or False")

    l_type = "pool3d"
    helper = LayerHelper(l_type, **locals())
    dtype = helper.input_dtype()
    pool_out = helper.create_variable_for_type_inference(dtype)

    helper.append_op(
        type=l_type,
        inputs={"X": input},
        outputs={"Out": pool_out},
        attrs={
            "pooling_type": pool_type,
            "ksize": pool_size,
            "global_pooling": global_pooling,
            "strides": pool_stride,
            "paddings": pool_padding,
            "use_cudnn": use_cudnn,
            "ceil_mode": ceil_mode,
            "use_mkldnn": False,
            "exclusive": exclusive,
        })

    return pool_out


@templatedoc(op_type="pool2d")
def adaptive_pool2d(input,
                    pool_size,
                    pool_type="max",
                    require_index=False,
                    name=None):
    """
    **Adaptive Pool2d Operator**
    The adaptive_pool2d operation calculates the output based on the input, pool_size,
    pool_type parameters. Input(X) and output(Out) are in NCHW format, where N is batch
    size, C is the number of channels, H is the height of the feature, and W is
    the width of the feature. Parameters(pool_size) should contain two elements which
    represent height and width, respectively. Also the H and W dimensions of output(Out)
    is same as Parameter(pool_size).

    For average adaptive pool2d:

    ..  math::

       hstart &= floor(i * H_{in} / H_{out})

       hend &= ceil((i + 1) * H_{in} / H_{out})

       wstart &= floor(j * W_{in} / W_{out})

       wend &= ceil((j + 1) * W_{in} / W_{out})

       Output(i ,j) &= \\frac{sum(Input[hstart:hend, wstart:wend])}{(hend - hstart) * (wend - wstart)}

    Args:
        input (Variable): The input tensor of pooling operator. The format of
                          input tensor is NCHW, where N is batch size, C is
                          the number of channels, H is the height of the
                          feature, and W is the width of the feature.
        pool_size (int|list|tuple): The pool kernel size. If pool kernel size is a tuple or list,
            it must contain two integers, (pool_size_Height, pool_size_Width).
        pool_type: ${pooling_type_comment}
        require_index (bool): If true, the index of max pooling point will be returned along
            with outputs. It cannot be set in average pooling type.
        name (str|None): A name for this layer(optional). If set None, the
                        layer will be named automatically.

    Returns:
        Variable: The pooling result.

    Raises:
        ValueError: 'pool_type' is not 'max' nor 'avg'.
        ValueError: invalid setting 'require_index' true when 'pool_type' is 'avg'.
        ValueError: 'pool_size' should be a list or tuple with length as 2.

    Examples:
        .. code-block:: python

          # suppose input data in shape of [N, C, H, W], `pool_size` is [m, n],
          # output shape is [N, C, m, n], adaptive pool divide H and W dimentions
          # of input data into m * n grids averagely and performs poolings in each
          # grid to get output.
          # adaptive average pool performs calculations as follow:
          #
          #     for i in range(m):
          #         for j in range(n):
          #             hstart = floor(i * H / m)
          #             hend = ceil((i + 1) * H / m)
          #             wstart = floor(i * W / n)
          #             wend = ceil((i + 1) * W / n)
          #             output[:, :, i, j] = avg(input[:, :, hstart: hend, wstart: wend])
          #
          data = fluid.layers.data(
              name='data', shape=[3, 32, 32], dtype='float32')
          pool_out = fluid.layers.adaptive_pool2d(
                            input=data,
                            pool_size=[3, 3],
                            pool_type='avg')
    """
    if pool_type not in ["max", "avg"]:
        raise ValueError(
            "Unknown pool_type: '%s'. It can only be 'max' or 'avg'.",
            str(pool_type))

    if pool_type == "avg" and require_index:
        raise ValueError(
            "invalid setting 'require_index' true when 'pool_type' is 'avg'.")

    pool_size = utils.convert_to_list(pool_size, 2, 'pool_size')

    if pool_type == "max":
        l_type = 'max_pool2d_with_index'
    else:
        l_type = "pool2d"

    helper = LayerHelper(l_type, **locals())
    dtype = helper.input_dtype()
    pool_out = helper.create_variable_for_type_inference(dtype)

    outputs = {"Out": pool_out}
    if pool_type == "max":
        mask = helper.create_variable_for_type_inference(dtype)
        outputs["Mask"] = mask

    helper.append_op(
        type=l_type,
        inputs={"X": input},
        outputs=outputs,
        attrs={
            "pooling_type": pool_type,
            "ksize": pool_size,
            "adaptive": True,
        })

    return (pool_out, mask) if require_index else pool_out


@templatedoc(op_type="pool3d")
def adaptive_pool3d(input,
                    pool_size,
                    pool_type="max",
                    require_index=False,
                    name=None):
    """
    **Adaptive Pool3d Operator**
    The adaptive_pool3d operation calculates the output based on the input, pool_size,
    pool_type parameters. Input(X) and output(Out) are in NCDHW format, where N is batch
    size, C is the number of channels, D is the depth of the feature, H is the height of
    the feature, and W is the width of the feature. Parameters(pool_size) should contain
    three elements which represent height and width, respectively. Also the D, H and W
    dimensions of output(Out) is same as Parameter(pool_size).

    For average adaptive pool3d:

    ..  math::

      dstart &= floor(i * D_{in} / D_{out})

      dend &= ceil((i + 1) * D_{in} / D_{out})

      hstart &= floor(j * H_{in} / H_{out})

      hend &= ceil((j + 1) * H_{in} / H_{out})

      wstart &= floor(k * W_{in} / W_{out})

      wend &= ceil((k + 1) * W_{in} / W_{out})

      Output(i ,j, k) &= \\frac{sum(Input[dstart:dend, hstart:hend, wstart:wend])}{(dend - dstart) * (hend - hstart) * (wend - wstart)}

    Args:
        input (Variable): The input tensor of pooling operator. The format of
                          input tensor is NCDHW, where N is batch size, C is
                          the number of channels, D is the depth of the feature,
                          H is the height of the feature, and W is the width of the feature.
        pool_size (int|list|tuple): The pool kernel size. If pool kernel size is a tuple or list,
            it must contain three integers, (Depth, Height, Width).
        pool_type: ${pooling_type_comment}
        require_index (bool): If true, the index of max pooling point will be returned along
            with outputs. It cannot be set in average pooling type.
        name (str|None): A name for this layer(optional). If set None, the
                        layer will be named automatically.

    Returns:
        Variable: The pooling result.

    Raises:
        ValueError: 'pool_type' is not 'max' nor 'avg'.
        ValueError: invalid setting 'require_index' true when 'pool_type' is 'avg'.
        ValueError: 'pool_size' should be a list or tuple with length as 2.

    Examples:
        .. code-block:: python

          # suppose input data in shape of [N, C, D, H, W], `pool_size` is [l, m, n],
          # output shape is [N, C, l, m, n], adaptive pool divide D, H and W dimentions
          # of input data into l * m * n grids averagely and performs poolings in each
          # grid to get output.
          # adaptive average pool performs calculations as follow:
          #
          #     for i in range(l):
          #         for j in range(m):
          #             for k in range(n):
          #                 dstart = floor(i * D / l)
          #                 dend = ceil((i + 1) * D / l)
          #                 hstart = floor(j * H / m)
          #                 hend = ceil((j + 1) * H / m)
          #                 wstart = floor(k * W / n)
          #                 wend = ceil((k + 1) * W / n)
          #                 output[:, :, i, j, k] =
          #                     avg(input[:, :, dstart:dend, hstart: hend, wstart: wend])
          #
          data = fluid.layers.data(
              name='data', shape=[3, 32, 32], dtype='float32')
          pool_out, mask = fluid.layers.adaptive_pool3d(
                            input=data,
                            pool_size=[3, 3, 3],
                            pool_type='avg')
    """
    if pool_type not in ["max", "avg"]:
        raise ValueError(
            "Unknown pool_type: '%s'. It can only be 'max' or 'avg'.",
            str(pool_type))

    if pool_type == "avg" and require_index:
        raise ValueError(
            "invalid setting 'require_index' true when 'pool_type' is 'avg'.")

    pool_size = utils.convert_to_list(pool_size, 3, 'pool_size')

    if pool_type == "max":
        l_type = 'max_pool3d_with_index'
    else:
        l_type = "pool3d"

    helper = LayerHelper(l_type, **locals())
    dtype = helper.input_dtype()
    pool_out = helper.create_variable_for_type_inference(dtype)

    outputs = {"Out": pool_out}
    if pool_type == "max":
        mask = helper.create_variable_for_type_inference(dtype)
        outputs["Mask"] = mask

    helper.append_op(
        type=l_type,
        inputs={"X": input},
        outputs=outputs,
        attrs={
            "pooling_type": pool_type,
            "ksize": pool_size,
            "adaptive": True,
        })

    return (pool_out, mask) if require_index else pool_out


def batch_norm(input,
               act=None,
               is_test=False,
               momentum=0.9,
               epsilon=1e-05,
               param_attr=None,
               bias_attr=None,
               data_layout='NCHW',
               in_place=False,
               name=None,
               moving_mean_name=None,
               moving_variance_name=None,
               do_model_average_for_mean_and_var=False,
               fuse_with_relu=False,
               use_global_stats=False):
    """
    **Batch Normalization Layer**

    Can be used as a normalizer function for conv2d and fully_connected operations.
    The required data format for this layer is one of the following:

    1. NHWC `[batch, in_height, in_width, in_channels]`

    2. NCHW `[batch, in_channels, in_height, in_width]`

    Refer to `Batch Normalization: Accelerating Deep Network Training by Reducing
    Internal Covariate Shift <https://arxiv.org/pdf/1502.03167.pdf>`_
    for more details.

    :math:`input` is the input features over a mini-batch.

    ..  math::

        \\mu_{\\beta} &\\gets \\frac{1}{m} \\sum_{i=1}^{m} x_i \\qquad &//\\
        \ mini-batch\ mean \\\\
        \\sigma_{\\beta}^{2} &\\gets \\frac{1}{m} \\sum_{i=1}^{m}(x_i - \\
        \\mu_{\\beta})^2 \\qquad &//\ mini-batch\ variance \\\\
        \\hat{x_i} &\\gets \\frac{x_i - \\mu_\\beta} {\\sqrt{\\
        \\sigma_{\\beta}^{2} + \\epsilon}} \\qquad &//\ normalize \\\\
        y_i &\\gets \\gamma \\hat{x_i} + \\beta \\qquad &//\ scale\ and\ shift


    When use_global_stats = True, the :math:`\\mu_{\\beta}`
    and :math:`\\sigma_{\\beta}^{2}` are not the statistics of one mini-batch.
    They are global (or running) statistics. (It usually got from the
    pre-trained model.)
    The training and testing (or inference) have the same behavior:

    ..  math::

        \\hat{x_i} &\\gets \\frac{x_i - \\mu_\\beta} {\\sqrt{\\
        \\sigma_{\\beta}^{2} + \\epsilon}}  \\\\
        y_i &\\gets \\gamma \\hat{x_i} + \\beta

    Args:
        input(variable): The input variable which is a LoDTensor.
        act(string, Default None): Activation type, linear|relu|prelu|...
        is_test(bool, Default False): Used for training or training.
        momentum(float, Default 0.9):
        epsilon(float, Default 1e-05):
        param_attr(ParamAttr|None): The parameter attribute for Parameter `scale`
             of batch_norm. If it is set to None or one attribute of ParamAttr, batch_norm
             will create ParamAttr as param_attr. If the Initializer of the param_attr
             is not set, the parameter is initialized with Xavier. Default: None.
        bias_attr(ParamAttr|None): The parameter attribute for the bias of batch_norm.
             If it is set to None or one attribute of ParamAttr, batch_norm
             will create ParamAttr as bias_attr. If the Initializer of the bias_attr
             is not set, the bias is initialized zero. Default: None.
        data_layout(string, default NCHW): NCHW|NHWC
        in_place(bool, Default False): Make the input and output of batch norm reuse memory.
        name(string, Default None): A name for this layer(optional). If set None, the layer
            will be named automatically.
        moving_mean_name(string, Default None): The name of moving_mean which store the global Mean.
        moving_variance_name(string, Default None): The name of the moving_variance which store the global Variance.
        do_model_average_for_mean_and_var(bool, Default False): Do model average for mean and variance or not.
        fuse_with_relu (bool): if True, this OP performs relu after batch norm.
        use_global_stats(bool, Default False): Whether to use global mean and
            variance. In inference or test mode, set use_global_stats to true
            or is_test to true, and the behavior is equivalent.
            In train mode, when setting use_global_stats True, the global mean
            and variance are also used during train period.

    Returns:
        Variable: A tensor variable which is the result after applying batch normalization on the input.

    Examples:

        .. code-block:: python

            hidden1 = fluid.layers.fc(input=x, size=200, param_attr='fc1.w')
            hidden2 = fluid.layers.batch_norm(input=hidden1)
    """
    assert bias_attr is not False, "bias_attr should not be False in batch_norm."
    helper = LayerHelper('batch_norm', **locals())
    dtype = helper.input_dtype()

    # use fp32 for bn parameter
    if dtype == core.VarDesc.VarType.FP16:
        dtype = core.VarDesc.VarType.FP32

    input_shape = input.shape
    if data_layout == 'NCHW':
        channel_num = input_shape[1]
    else:
        if data_layout == 'NHWC':
            channel_num = input_shape[-1]
        else:
            raise ValueError("unsupported data layout:" + data_layout)

    param_shape = [channel_num]

    # create parameter
    scale = helper.create_parameter(
        attr=helper.param_attr,
        shape=param_shape,
        dtype=dtype,
        default_initializer=Constant(1.0))
    # setting stop_gradient=True to reduce computation
    if use_global_stats and helper.param_attr.learning_rate == 0.:
        scale.stop_gradient = True

    bias = helper.create_parameter(
        attr=helper.bias_attr, shape=param_shape, dtype=dtype, is_bias=True)
    # setting stop_gradient=True to reduce computation
    if use_global_stats and helper.bias_attr.learning_rate == 0.:
        bias.stop_gradient = True

    mean = helper.create_parameter(
        attr=ParamAttr(
            name=moving_mean_name,
            initializer=Constant(0.0),
            trainable=False,
            do_model_average=do_model_average_for_mean_and_var),
        shape=param_shape,
        dtype=dtype)
    mean.stop_gradient = True

    variance = helper.create_parameter(
        attr=ParamAttr(
            name=moving_variance_name,
            initializer=Constant(1.0),
            trainable=False,
            do_model_average=do_model_average_for_mean_and_var),
        shape=param_shape,
        dtype=dtype)
    variance.stop_gradient = True

    # create output
    # mean and mean_out share the same memory
    mean_out = mean
    # variance and variance out share the same memory
    variance_out = variance
    saved_mean = helper.create_variable_for_type_inference(
        dtype=dtype, stop_gradient=True)
    saved_variance = helper.create_variable_for_type_inference(
        dtype=dtype, stop_gradient=True)

    batch_norm_out = input if in_place else helper.create_variable_for_type_inference(
        dtype)

    helper.append_op(
        type="batch_norm",
        inputs={
            "X": input,
            "Scale": scale,
            "Bias": bias,
            "Mean": mean,
            "Variance": variance
        },
        outputs={
            "Y": batch_norm_out,
            "MeanOut": mean_out,
            "VarianceOut": variance_out,
            "SavedMean": saved_mean,
            "SavedVariance": saved_variance
        },
        attrs={
            "momentum": momentum,
            "epsilon": epsilon,
            "is_test": is_test,
            "data_layout": data_layout,
            "use_mkldnn": False,
            "fuse_with_relu": fuse_with_relu,
            "use_global_stats": use_global_stats
        })

    return helper.append_activation(batch_norm_out)


def data_norm(input,
              act=None,
              epsilon=1e-05,
              param_attr=None,
              data_layout='NCHW',
              in_place=False,
              name=None,
              moving_mean_name=None,
              moving_variance_name=None,
              do_model_average_for_mean_and_var=False):
    """
    **Data Normalization Layer**

    Can be used as a normalizer function for conv2d and fully_connected operations.
    The required data format for this layer is one of the following:

    1. NHWC `[batch, in_height, in_width, in_channels]`

    2. NCHW `[batch, in_channels, in_height, in_width]`

    :math:`input` is the input features over a mini-batch.

    ..  math::

        \\mu_{\\beta} &\\gets \\frac{1}{m} \\sum_{i=1}^{m} x_i \\qquad &//\\
        \ mini-batch\ mean \\\\
        \\sigma_{\\beta}^{2} &\\gets \\frac{1}{m} \\sum_{i=1}^{m}(x_i - \\
        \\mu_{\\beta})^2 \\qquad &//\ mini-batch\ variance \\\\
        \\hat{x_i} &\\gets \\frac{x_i - \\mu_\\beta} {\\sqrt{\\
        \\sigma_{\\beta}^{2} + \\epsilon}} \\qquad &//\ normalize \\\\
        y_i &\\gets \\gamma \\hat{x_i} + \\beta \\qquad &//\ scale\ and\ shift

    Args:
        input(variable): The input variable which is a LoDTensor.
        act(string, Default None): Activation type, linear|relu|prelu|...
        epsilon(float, Default 1e-05):
        param_attr(ParamAttr): The parameter attribute for Parameter `scale`.
        data_layout(string, default NCHW): NCHW|NHWC
        in_place(bool, Default False): Make the input and output of batch norm reuse memory.
        name(string, Default None): A name for this layer(optional). If set None, the layer
            will be named automatically.
        moving_mean_name(string, Default None): The name of moving_mean which store the global Mean.
        moving_variance_name(string, Default None): The name of the moving_variance which store the global Variance.
        do_model_average_for_mean_and_var(bool, Default False): Do model average for mean and variance or not.

    Returns:
        Variable: A tensor variable which is the result after applying data normalization on the input.

    Examples:

        .. code-block:: python

            data = fluid.layers.data(input=x, size=200, param_attr='fc1.w')
            hidden2 = fluid.layers.data_norm(input=hidden1)
    """
    helper = LayerHelper('data_norm', **locals())
    dtype = helper.input_dtype()

    input_shape = input.shape
    if data_layout == 'NCHW':
        channel_num = input_shape[1]
    else:
        if data_layout == 'NHWC':
            channel_num = input_shape[-1]
        else:
            raise ValueError("unsupported data layout:" + data_layout)

    param_shape = [channel_num]

    batch_size_default = 1e4
    batch_sum_default = 0.0
    batch_square_sum_default = 1e4

    if param_attr and isinstance(param_attr, dict):
        batch_size_default = param_attr.get("batch_size", 1e4)
        batch_sum_default = param_attr.get("batch_sum", 0.0)
        batch_square_sum_default = param_attr.get("batch_square", 1e4)

    # create parameter
    batch_size = helper.create_parameter(
        attr=ParamAttr(
            name=name + '.batch_size',
            initializer=Constant(value=float(batch_size_default)),
            trainable=True),
        shape=param_shape,
        dtype=input.dtype)

    batch_sum = helper.create_parameter(
        attr=ParamAttr(
            name=name + '.batch_sum',
            initializer=Constant(value=float(batch_sum_default)),
            trainable=True),
        shape=param_shape,
        dtype=input.dtype)

    batch_square_sum = helper.create_parameter(
        attr=ParamAttr(
            name=name + '.batch_square_sum',
            initializer=Constant(value=float(batch_square_sum_default)),
            trainable=True),
        shape=param_shape,
        dtype=input.dtype)

    means = helper.create_variable(dtype=dtype, stop_gradient=True)
    scales = helper.create_variable(dtype=dtype, stop_gradient=True)

    data_norm_out = input if in_place else helper.create_variable(dtype=dtype)

    helper.append_op(
        type="data_norm",
        inputs={
            "X": input,
            "BatchSize": batch_size,
            "BatchSum": batch_sum,
            "BatchSquareSum": batch_square_sum
        },
        outputs={"Y": data_norm_out,
                 "Means": means,
                 "Scales": scales},
        attrs={"epsilon": epsilon})

    return helper.append_activation(data_norm_out)


@templatedoc()
def layer_norm(input,
               scale=True,
               shift=True,
               begin_norm_axis=1,
               epsilon=1e-05,
               param_attr=None,
               bias_attr=None,
               act=None,
               name=None):
    """
    ${comment}

    The formula is as follows:

    ..  math::

        \\mu & = \\frac{1}{H}\\sum_{i=1}^{H} a_i

        \\sigma & = \\sqrt{\\frac{1}{H}\sum_{i=1}^{H}(a_i - \\mu)^2}

        h & = f(\\frac{g}{\\sigma}(a - \\mu) + b)

    * :math:`a`: the vector representation of the summed inputs to the neurons
    in that layer.

    * :math:`H`: the number of hidden units in a layers

    * :math:`g`: the trainable scale parameter.

    * :math:`b`: the trainable bias parameter.

    Args:
        input(Variable): The input tensor variable.
        scale(bool): Whether to learn the adaptive gain :math:`g` after
            normalization. Default True.
        shift(bool): Whether to learn the adaptive bias :math:`b` after
            normalization. Default True.
        begin_norm_axis(int): The normalization will be performed along
            dimensions from :attr:`begin_norm_axis` to :attr:`rank(input)`.
            Default 1.
        epsilon(float): The small value added to the variance to prevent
            division by zero. Default 1e-05.
        param_attr(ParamAttr|None): The parameter attribute for the learnable
            gain :math:`g`. If :attr:`scale` is False, :attr:`param_attr` is
            omitted. If :attr:`scale` is True and :attr:`param_attr` is None,
            a default :code:`ParamAttr` would be added as scale. The
            :attr:`param_attr` is initialized as 1 if it is added. Default None.
        bias_attr(ParamAttr|None): The parameter attribute for the learnable
            bias :math:`b`. If :attr:`shift` is False, :attr:`bias_attr` is
            omitted. If :attr:`shift` is True and :attr:`param_attr` is None,
            a default :code:`ParamAttr` would be added as bias. The
            :attr:`bias_attr` is initialized as 0 if it is added. Default None.
        act(str): Activation to be applied to the output of layer normalizaiton.
                  Default None.
        name(str): The name of this layer. It is optional. Default None, and a
                   unique name would be generated automatically.

    Returns:
        ${y_comment}

    Examples:

        >>> data = fluid.layers.data(name='data', shape=[3, 32, 32],
        >>>                          dtype='float32')
        >>> x = fluid.layers.layer_norm(input=data, begin_norm_axis=1)
    """
    helper = LayerHelper('layer_norm', **locals())
    dtype = helper.input_dtype()

    # create intput and parameters
    inputs = {'X': input}
    input_shape = input.shape
    param_shape = [reduce(lambda x, y: x * y, input_shape[begin_norm_axis:])]
    if scale:
        scale = helper.create_parameter(
            attr=helper.param_attr,
            shape=param_shape,
            dtype=dtype,
            default_initializer=Constant(1.0))
        inputs['Scale'] = scale
    if shift:
        assert bias_attr is not False
        bias = helper.create_parameter(
            attr=helper.bias_attr, shape=param_shape, dtype=dtype, is_bias=True)
        inputs['Bias'] = bias

    # create output
    mean_out = helper.create_variable_for_type_inference(
        dtype=dtype, stop_gradient=True)
    variance_out = helper.create_variable_for_type_inference(
        dtype=dtype, stop_gradient=True)
    layer_norm_out = helper.create_variable_for_type_inference(dtype)

    helper.append_op(
        type="layer_norm",
        inputs=inputs,
        outputs={
            "Y": layer_norm_out,
            "Mean": mean_out,
            "Variance": variance_out,
        },
        attrs={"epsilon": epsilon,
               "begin_norm_axis": begin_norm_axis})

    return helper.append_activation(layer_norm_out)


@templatedoc()
def group_norm(input,
               groups,
               epsilon=1e-05,
               param_attr=None,
               bias_attr=None,
               act=None,
               data_layout='NCHW',
               name=None):
    """
    **Group Normalization Layer**

    Refer to `Group Normalization <https://arxiv.org/abs/1803.08494>`_ .

    Args:
        input(Variable): The input tensor variable.
        groups(int): The number of groups that divided from channels.
        epsilon(float): The small value added to the variance to prevent
            division by zero.
        param_attr(ParamAttr|None): The parameter attribute for the learnable
            scale :math:`g`. If it is set to False, no scale will be added to the output units.
            If it is set to None, the bias is initialized one. Default: None.
        bias_attr(ParamAttr|None): The parameter attribute for the learnable
            bias :math:`b`. If it is set to False, no bias will be added to the output units.
            If it is set to None, the bias is initialized zero. Default: None.
        act(str): Activation to be applied to the output of group normalizaiton.
        data_layout(string|NCHW): Only NCHW is supported.
        name (str): The name of this layer. It is optional.

    Returns:
        Variable: A tensor variable which is the result after applying group normalization on the input.

    Examples:

        >>> data = fluid.layers.data(name='data', shape=[8, 32, 32],
        >>>                          dtype='float32')
        >>> x = fluid.layers.group_norm(input=data, groups=4)
    """
    helper = LayerHelper('group_norm', **locals())
    dtype = helper.input_dtype()

    # create intput and parameters
    inputs = {'X': input}
    input_shape = input.shape
    if data_layout != 'NCHW':
        raise ValueError("unsupported data layout:" + data_layout)
    param_shape = [input_shape[1]]
    if param_attr:
        scale = helper.create_parameter(
            attr=helper.param_attr,
            shape=param_shape,
            dtype=dtype,
            default_initializer=Constant(1.0))
        inputs['Scale'] = scale
    if bias_attr:
        bias = helper.create_parameter(
            attr=helper.bias_attr, shape=param_shape, dtype=dtype, is_bias=True)
        inputs['Bias'] = bias

    # create output
    mean_out = helper.create_variable(dtype=dtype, stop_gradient=True)
    variance_out = helper.create_variable(dtype=dtype, stop_gradient=True)
    group_norm_out = helper.create_variable(dtype=dtype)

    helper.append_op(
        type="group_norm",
        inputs=inputs,
        outputs={
            "Y": group_norm_out,
            "Mean": mean_out,
            "Variance": variance_out,
        },
        attrs={"epsilon": epsilon,
               "groups": groups})

    return helper.append_activation(group_norm_out)


def conv2d_transpose(input,
                     num_filters,
                     output_size=None,
                     filter_size=None,
                     padding=0,
                     stride=1,
                     dilation=1,
                     groups=None,
                     param_attr=None,
                     bias_attr=None,
                     use_cudnn=True,
                     act=None,
                     name=None):
    """
    **Convlution2D transpose layer**

    The convolution2D transpose layer calculates the output based on the input,
    filter, and dilations, strides, paddings. Input(Input) and output(Output)
    are in NCHW format. Where N is batch size, C is the number of channels,
    H is the height of the feature, and W is the width of the feature.
    Parameters(dilations, strides, paddings) are two elements. These two elements
    represent height and width, respectively. The details of convolution transpose
    layer, please refer to the following explanation and references
    `therein <http://www.matthewzeiler.com/wp-content/uploads/2017/07/cvpr2010.pdf>`_.
    If bias attribution and activation type are provided, bias is added to
    the output of the convolution, and the corresponding activation function
    is applied to the final result.

    For each input :math:`X`, the equation is:

    .. math::

        Out = \sigma (W \\ast X + b)

    Where:

    * :math:`X`: Input value, a tensor with NCHW format.
    * :math:`W`: Filter value, a tensor with MCHW format.
    * :math:`\\ast`: Convolution operation.
    * :math:`b`: Bias value, a 2-D tensor with shape [M, 1].
    * :math:`\\sigma`: Activation function.
    * :math:`Out`: Output value, the shape of :math:`Out` and :math:`X` may be different.

    Example:

        - Input:

          Input shape: :math:`(N, C_{in}, H_{in}, W_{in})`

          Filter shape: :math:`(C_{in}, C_{out}, H_f, W_f)`

        - Output:

          Output shape: :math:`(N, C_{out}, H_{out}, W_{out})`

        Where

        .. math::

           H^\prime_{out} &= (H_{in} - 1) * strides[0] - 2 * paddings[0] + dilations[0] * (H_f - 1) + 1 \\\\
           W^\prime_{out} &= (W_{in} - 1) * strides[1] - 2 * paddings[1] + dilations[1] * (W_f - 1) + 1 \\\\
           H_{out} &\in [ H^\prime_{out}, H^\prime_{out} + strides[0] ) \\\\
           W_{out} &\in [ W^\prime_{out}, W^\prime_{out} + strides[1] )

    Args:
        input(Variable): The input image with [N, C, H, W] format.
        num_filters(int): The number of the filter. It is as same as the output
            image channel.
        output_size(int|tuple|None): The output image size. If output size is a
            tuple, it must contain two integers, (image_H, image_W). None if use
            filter_size, padding, and stride to calculate output_size.
            if output_size and filter_size are specified at the same time, They
            should follow the formula above.
        filter_size(int|tuple|None): The filter size. If filter_size is a tuple,
            it must contain two integers, (filter_size_H, filter_size_W).
            Otherwise, the filter will be a square. None if use output size to
            calculate filter_size.
        padding(int|tuple): The padding size. If padding is a tuple, it must
            contain two integers, (padding_H, padding_W). Otherwise, the
            padding_H = padding_W = padding. Default: padding = 0.
        stride(int|tuple): The stride size. If stride is a tuple, it must
            contain two integers, (stride_H, stride_W). Otherwise, the
            stride_H = stride_W = stride. Default: stride = 1.
        dilation(int|tuple): The dilation size. If dilation is a tuple, it must
            contain two integers, (dilation_H, dilation_W). Otherwise, the
            dilation_H = dilation_W = dilation. Default: dilation = 1.
        groups(int): The groups number of the Conv2d transpose layer. Inspired by
            grouped convolution in Alex Krizhevsky's Deep CNN paper, in which
            when group=2, the first half of the filters is only connected to the
            first half of the input channels, while the second half of the
            filters is only connected to the second half of the input channels.
            Default: groups = 1.
        param_attr (ParamAttr|None): The parameter attribute for learnable parameters/weights
            of conv2d_transpose. If it is set to None or one attribute of ParamAttr, conv2d_transpose
            will create ParamAttr as param_attr. If the Initializer of the param_attr
            is not set, the parameter is initialized with Xavier. Default: None.
        bias_attr (ParamAttr|bool|None): The parameter attribute for the bias of conv2d_transpose.
            If it is set to False, no bias will be added to the output units.
            If it is set to None or one attribute of ParamAttr, conv2d_transpose
            will create ParamAttr as bias_attr. If the Initializer of the bias_attr
            is not set, the bias is initialized zero. Default: None.
        use_cudnn(bool): Use cudnn kernel or not, it is valid only when the cudnn
            library is installed. Default: True.
        act (str): Activation type, if it is set to None, activation is not appended.
            Default: None.
        name(str|None): A name for this layer(optional). If set None, the layer
            will be named automatically. Default: True.

    Returns:
        Variable: The tensor variable storing the convolution transpose result.

    Raises:
        ValueError: If the shapes of input, filter_size, stride, padding and
                    groups mismatch.

    Examples:
       .. code-block:: python

          data = fluid.layers.data(name='data', shape=[3, 32, 32], dtype='float32')
          conv2d_transpose = fluid.layers.conv2d_transpose(input=data, num_filters=2, filter_size=3)
    """
    assert param_attr is not False, "param_attr should not be False in conv2d_transpose."
    input_channel = input.shape[1]

    op_type = 'conv2d_transpose'
    if (input_channel == groups and num_filters == input_channel and
            not use_cudnn):
        op_type = 'depthwise_conv2d_transpose'

    helper = LayerHelper(op_type, **locals())
    if not isinstance(input, Variable):
        raise TypeError("Input of conv2d_transpose must be Variable")

    padding = utils.convert_to_list(padding, 2, 'padding')
    stride = utils.convert_to_list(stride, 2, 'stride')
    dilation = utils.convert_to_list(dilation, 2, 'dilation')

    if not isinstance(use_cudnn, bool):
        raise ValueError("use_cudnn should be True or False")

    if filter_size is None:
        if output_size is None:
            raise ValueError("output_size must be set when filter_size is None")
        if isinstance(output_size, int):
            output_size = [output_size, output_size]

        h_in = input.shape[2]
        w_in = input.shape[3]

        filter_size_h = (output_size[0] - (h_in - 1) * stride[0] + 2 *
                         padding[0] - 1) // dilation[0] + 1
        filter_size_w = (output_size[1] - (w_in - 1) * stride[1] + 2 *
                         padding[1] - 1) // dilation[1] + 1
        filter_size = [filter_size_h, filter_size_w]
    else:
        filter_size = utils.convert_to_list(filter_size, 2,
                                            'conv2d_transpose.filter_size')

    if output_size is None:
        output_size = []
    elif isinstance(output_size, list) or isinstance(output_size, int):
        output_size = utils.convert_to_list(output_size, 2, 'output_size')
    else:
        raise ValueError("output_size should be list or int")
    padding = utils.convert_to_list(padding, 2, 'padding')
    groups = 1 if groups is None else groups
    filter_shape = [input_channel, num_filters // groups] + filter_size

    img_filter = helper.create_parameter(
        dtype=input.dtype, shape=filter_shape, attr=helper.param_attr)

    pre_bias = helper.create_variable_for_type_inference(dtype=input.dtype)
    helper.append_op(
        type=op_type,
        inputs={'Input': [input],
                'Filter': [img_filter]},
        outputs={'Output': pre_bias},
        attrs={
            'output_size': output_size,
            'strides': stride,
            'paddings': padding,
            'dilations': dilation,
            'groups': groups,
            'use_cudnn': use_cudnn
        })

    pre_act = helper.append_bias_op(pre_bias, dim_start=1, dim_end=2)
    out = helper.append_activation(pre_act)
    return out


def conv3d_transpose(input,
                     num_filters,
                     output_size=None,
                     filter_size=None,
                     padding=0,
                     stride=1,
                     dilation=1,
                     groups=None,
                     param_attr=None,
                     bias_attr=None,
                     use_cudnn=True,
                     act=None,
                     name=None):
    """
    **Convlution3D transpose layer**

    The convolution3D transpose layer calculates the output based on the input,
    filter, and dilations, strides, paddings. Input(Input) and output(Output)
    are in NCDHW format. Where N is batch size, C is the number of channels,
    D is the depth of the feature, H is the height of the feature, and W
    is the width of the feature. Parameters(dilations, strides, paddings) are
    two elements. These two elements represent height and width, respectively.
    The details of convolution transpose layer, please refer to the following
    explanation and references `therein <http://www.matthewzeiler.com/wp-content/uploads/2017/07/cvpr2010.pdf>`_.
    If bias attribution and activation type are provided, bias is added to
    the output of the convolution, and the corresponding activation function
    is applied to the final result.

    For each input :math:`X`, the equation is:

    .. math::

        Out = \sigma (W \\ast X + b)

    In the above equation:

    * :math:`X`: Input value, a tensor with NCDHW format.
    * :math:`W`: Filter value, a tensor with MCDHW format.
    * :math:`\\ast`: Convolution operation.
    * :math:`b`: Bias value, a 2-D tensor with shape [M, 1].
    * :math:`\\sigma`: Activation function.
    * :math:`Out`: Output value, the shape of :math:`Out` and :math:`X` may be different.

    Example:

        - Input:

          Input shape: :math:`(N, C_{in}, D_{in}, H_{in}, W_{in})`

          Filter shape: :math:`(C_{in}, C_{out}, D_f, H_f, W_f)`

        - Output:

          Output shape: :math:`(N, C_{out}, D_{out}, H_{out}, W_{out})`

        Where

        .. math::

           D_{out} &= (D_{in} - 1) * strides[0] - 2 * paddings[0] + dilations[0] * (D_f - 1) + 1 \\\\
           H_{out} &= (H_{in} - 1) * strides[1] - 2 * paddings[1] + dilations[1] * (H_f - 1) + 1 \\\\
           W_{out} &= (W_{in} - 1) * strides[2] - 2 * paddings[2] + dilations[2] * (W_f - 1) + 1

    Args:
        input(Variable): The input image with [N, C, D, H, W] format.
        num_filters(int): The number of the filter. It is as same as the output
            image channel.
        output_size(int|tuple|None): The output image size. If output size is a
            tuple, it must contain three integers, (image_D, image_H, image_W). This
            parameter only works when filter_size is None.
        filter_size(int|tuple|None): The filter size. If filter_size is a tuple,
            it must contain three integers, (filter_size_D, filter_size_H, filter_size_W).
            Otherwise, the filter will be a square. None if use output size to
            calculate filter_size.
        padding(int|tuple): The padding size. If padding is a tuple, it must
            contain three integers, (padding_D, padding_H, padding_W). Otherwise, the
            padding_D = padding_H = padding_W = padding. Default: padding = 0.
        stride(int|tuple): The stride size. If stride is a tuple, it must
            contain three integers, (stride_D, stride_H, stride_W). Otherwise, the
            stride_D = stride_H = stride_W = stride. Default: stride = 1.
        dilation(int|tuple): The dilation size. If dilation is a tuple, it must
            contain three integers, (dilation_D, dilation_H, dilation_W). Otherwise, the
            dilation_D = dilation_H = dilation_W = dilation. Default: dilation = 1.
        groups(int): The groups number of the Conv3d transpose layer. Inspired by
            grouped convolution in Alex Krizhevsky's Deep CNN paper, in which
            when group=2, the first half of the filters is only connected to the
            first half of the input channels, while the second half of the
            filters is only connected to the second half of the input channels.
            Default: groups=1
        param_attr (ParamAttr|None): The parameter attribute for learnable parameters/weights
            of conv3d_transpose. If it is set to None or one attribute of ParamAttr, conv3d_transpose
            will create ParamAttr as param_attr. If the Initializer of the param_attr
            is not set, the parameter is initialized with Xavier. Default: None.
        bias_attr (ParamAttr|bool|None): The parameter attribute for the bias of conv3d_transpose.
            If it is set to False, no bias will be added to the output units.
            If it is set to None or one attribute of ParamAttr, conv3d_transpose
            will create ParamAttr as bias_attr. If the Initializer of the bias_attr
            is not set, the bias is initialized zero. Default: None.
        use_cudnn(bool): Use cudnn kernel or not, it is valid only when the cudnn
            library is installed. Default: True
        act (str): Activation type, if it is set to None, activation is not appended.
            Default: None.
        name(str|None): A name for this layer(optional). If set None, the layer
            will be named automatically.

    Returns:
        Variable: The tensor variable storing the convolution transpose result.

    Raises:
        ValueError: If the shapes of input, filter_size, stride, padding and
                    groups mismatch.

    Examples:
       .. code-block:: python

          data = fluid.layers.data(name='data', shape=[3, 12, 32, 32], dtype='float32')
          conv3d_transpose = fluid.layers.conv3d_transpose(input=data, num_filters=2, filter_size=3)
    """
    assert param_attr is not False, "param_attr should not be False in conv3d_transpose."
    l_type = "conv3d_transpose"
    helper = LayerHelper(l_type, **locals())
    if not isinstance(input, Variable):
        raise TypeError("Input of conv3d_transpose must be Variable")
    input_channel = input.shape[1]

    padding = utils.convert_to_list(padding, 3, 'padding')
    stride = utils.convert_to_list(stride, 3, 'stride')
    dilation = utils.convert_to_list(dilation, 3, 'dilation')

    if not isinstance(use_cudnn, bool):
        raise ValueError("use_cudnn should be True or False")

    if filter_size is None:
        if output_size is None:
            raise ValueError("output_size must be set when filter_size is None")
        if isinstance(output_size, int):
            output_size = [output_size, output_size]

        d_in = input.shape[2]
        h_in = input.shape[3]
        w_in = input.shape[4]

        filter_size_d = (output_size[0] - (d_in - 1) * stride[0] + 2 *
                         padding[0] - 1) // dilation[0] + 1
        filter_size_h = (output_size[1] - (h_in - 1) * stride[1] + 2 *
                         padding[1] - 1) // dilation[1] + 1
        filter_size_w = (output_size[2] - (w_in - 1) * stride[2] + 2 *
                         padding[2] - 1) // dilation[2] + 1
        filter_size = [filter_size_d, filter_size_h, filter_size_w]
    else:
        filter_size = utils.convert_to_list(filter_size, 3,
                                            'conv3d_transpose.filter_size')

    groups = 1 if groups is None else groups
    filter_shape = [input_channel, num_filters // groups] + filter_size
    img_filter = helper.create_parameter(
        dtype=input.dtype, shape=filter_shape, attr=helper.param_attr)

    pre_bias = helper.create_variable_for_type_inference(dtype=input.dtype)
    helper.append_op(
        type=l_type,
        inputs={'Input': [input],
                'Filter': [img_filter]},
        outputs={'Output': pre_bias},
        attrs={
            'strides': stride,
            'paddings': padding,
            'dilations': dilation,
            'groups': groups,
            'use_cudnn': use_cudnn
        })

    pre_act = helper.append_bias_op(pre_bias, dim_start=1, dim_end=2)
    out = helper.append_activation(pre_act)
    return out


def sequence_expand(x, y, ref_level=-1, name=None):
    """Sequence Expand Layer. This layer will expand the input variable **x**
    according to specified level lod of **y**. Please note that lod level of
    **x** is at most 1 and rank of **x** is at least 2. When rank of **x**
    is greater than 2, then it would be viewed as a 2-D tensor.
    Following examples will explain how sequence_expand works:

    .. code-block:: text

        * Case 1
            x is a LoDTensor:
                x.lod  = [[2,        2]]
                x.data = [[a], [b], [c], [d]]
                x.dims = [4, 1]

            y is a LoDTensor:
                y.lod = [[2,    2],
                         [3, 3, 1, 1]]

            ref_level: 0

            then output is a 1-level LoDTensor:
                out.lod =  [[2,        2,        2,        2]]
                out.data = [[a], [b], [a], [b], [c], [d], [c], [d]]
                out.dims = [8, 1]

        * Case 2
            x is a Tensor:
                x.data = [[a], [b], [c]]
                x.dims = [3, 1]

            y is a LoDTensor:
                y.lod = [[2, 0, 3]]

            ref_level: -1

            then output is a Tensor:
                out.data = [[a], [a], [c], [c], [c]]
                out.dims = [5, 1]
    Args:
        x (Variable): The input variable which is a Tensor or LoDTensor.
        y (Variable): The input variable which is a LoDTensor.
        ref_level (int): Lod level of `y` to be referred by `x`. If set to -1,
                         refer the last level of lod.
        name(str|None): A name for this layer(optional). If set None, the layer
                        will be named automatically.

    Returns:
        Variable: The expanded variable which is a LoDTensor.

    Examples:
        .. code-block:: python

            x = fluid.layers.data(name='x', shape=[10], dtype='float32')
            y = fluid.layers.data(name='y', shape=[10, 20],
                             dtype='float32', lod_level=1)
            out = layers.sequence_expand(x=x, y=y, ref_level=0)
    """
    helper = LayerHelper('sequence_expand', input=x, **locals())
    dtype = helper.input_dtype()
    tmp = helper.create_variable_for_type_inference(dtype)
    helper.append_op(
        type='sequence_expand',
        inputs={'X': x,
                'Y': y},
        outputs={'Out': tmp},
        attrs={'ref_level': ref_level})
    return tmp


def sequence_expand_as(x, y, name=None):
    """Sequence Expand As Layer. This layer will expand the input variable **x**
    according to the zeroth level lod of **y**. Current implementation requires
    the level number of Input(Y)'s lod must be 1, and the first dimension of
    Input(X) should be equal to the size of Input(Y)'s zeroth level lod, and
    lod of Input(X) is not considered.

    Following examples will explain how sequence_expand_as works:

    .. code-block:: text

        * Case 1:

            Given a 1-level LoDTensor input(X)
                X.data = [[a], [b], [c], [d]]
                X.dims = [4, 1]
            and input(Y)
                Y.lod = [[0, 3, 6, 7, 8]]
            ref_level: 0
            then we get 1-level LoDTensor
                Out.lod =  [[0,            3,              6,  7,  8]]
                Out.data = [[a], [a], [a], [b], [b], [b], [c], [d]]
                Out.dims = [8, 1]

        * Case 2:

            Given a common Tensor input(X)
                X.data = [[a, b], [c, d], [e, f]]
                X.dims = [3, 2]
            and input(Y)
                Y.lod = [[0, 2, 3, 6]]
            ref_level: 0
            then we get a common LoDTensor
                Out.lod =  [[0,             2,     3,                    6]]
                Out.data = [[a, b], [a, b] [c, d], [e, f], [e, f], [e, f]]
                Out.dims = [6, 2]

    Args:
        x (Variable): The input variable which is a Tensor or LoDTensor.
        y (Variable): The input variable which is a LoDTensor.
        name(str|None): A name for this layer(optional). If set None, the layer
                        will be named automatically.

    Returns:
        Variable: The expanded variable which is a LoDTensor.

    Examples:
        .. code-block:: python

            x = fluid.layers.data(name='x', shape=[10], dtype='float32')
            y = fluid.layers.data(name='y', shape=[10, 20],
                             dtype='float32', lod_level=1)
            out = layers.sequence_expand_as(x=x, y=y)
    """
    helper = LayerHelper('sequence_expand_as', input=x, **locals())
    dtype = helper.input_dtype()
    tmp = helper.create_variable_for_type_inference(dtype)
    helper.append_op(
        type='sequence_expand_as',
        inputs={'X': x,
                'Y': y},
        outputs={'Out': tmp})
    return tmp


@templatedoc()
def sequence_pad(x, pad_value, maxlen=None, name=None):
    """
    ${comment}

    Args:
        x(Variable): Input variable which should contain lod information.
        pad_value(Variable): The Variable that holds values that will be fill
            into padded steps. It can be a scalar or a tensor whose shape
            equals to time steps in sequences. If it's a scalar, it will be
            automatically broadcasted to the shape of time step.
        maxlen(int, default None): The length of padded sequences. It can be
            None or any positive int. When it is None, all sequences will be
            padded up to the length of the longest one among them; when it a
            certain positive value, it must be greater than the length of the
            longest original sequence.
        name(str|None): A name for this layer(optional). If set None, the layer
            will be named automatically.

    Returns:
        Variable: The padded sequence batch and the original lengths before
                  padding. All sequences has the same length.

    Examples:
        .. code-block:: python

            import numpy

            x = fluid.layers.data(name='y', shape=[10, 5],
                             dtype='float32', lod_level=1)
            pad_value = fluid.layers.assign(
                input=numpy.array([0.0], dtype=numpy.float32))
            out = fluid.layers.sequence_pad(x=x, pad_value=pad_value)
    """

    helper = LayerHelper('sequence_pad', input=x, **locals())
    dtype = helper.input_dtype()
    out = helper.create_variable_for_type_inference(dtype)
    length = helper.create_variable_for_type_inference(dtype)

    pad_value.stop_gradient = True
    length.stop_gradient = True

    if maxlen is None:
        maxlen = -1
    helper.append_op(
        type='sequence_pad',
        inputs={'X': x,
                'PadValue': pad_value},
        outputs={'Out': out,
                 'Length': length},
        attrs={'padded_length': maxlen})
    return out, length


def sequence_unpad(x, length, name=None):
    """
    **Sequence Unpad Layer**

    This layer removes the padding data in the input sequences and convert
    them into sequences with actual length as output, identitied by lod
    information.

    .. code-block:: text

	Example:

	Given input Variable **x**:
	    x.data = [[ 1.0,  2.0,  3.0,  4.0,  5.0],
		      [ 6.0,  7.0,  8.0,  9.0, 10.0],
		      [11.0, 12.0, 13.0, 14.0, 15.0]],

	in which there are 3 sequences padded to length 5, and the acutal length
	specified by input Variable **length**:

	    length.data = [[2], [3], [4]],

	after unpadding, the output Variable will be:

	    out.data = [[1.0, 2.0, 6.0, 7.0, 8.0, 11.0, 12.0, 13.0, 14.0]]
	    out.lod = [[2, 3, 4]]

    Args:
        x(Variable): Input Variable which contains the padded sequences with
            equal length.
        length(Variable): The Variable that specifies the actual ength of
            sequences after unpadding.
        name(str|None): A name for this layer(optional). If set None, the layer
            will be named automatically.

    Returns:
        Variable: The Variable contains the unpadded sequences.

    Examples:
        .. code-block:: python

            x = fluid.layers.data(name='x', shape=[10, 5], dtype='float32')
            len = fluid.layers.data(name='length', shape=[1], dtype='int64')
            out = fluid.layers.sequence_unpad(x=x, length=len)
    """

    helper = LayerHelper('sequence_unpad', input=x, **locals())
    dtype = helper.input_dtype()
    out = helper.create_variable_for_type_inference(dtype)

    length.stop_gradient = True

    helper.append_op(
        type='sequence_unpad',
        inputs={'X': x,
                'Length': length},
        outputs={'Out': out})
    return out


def beam_search(pre_ids,
                pre_scores,
                ids,
                scores,
                beam_size,
                end_id,
                level=0,
                is_accumulated=True,
                name=None,
                return_parent_idx=False):
    """
    Beam search is a classical algorithm for selecting candidate words in a
    machine translation task.

    Refer to `Beam search <https://en.wikipedia.org/wiki/Beam_search>`_
    for more details.

    This layer does the search in beams for one time step. Specifically, it
    selects the top-K candidate word ids of current step from :attr:`ids`
    according to their :attr:`scores` for all source sentences, where K is
    :attr:`beam_size` and :attr:`ids, scores` are predicted results from the
    computation cell. If :attr:`ids` is not set, it will be calculated out
    according to :attr:`scores`. Additionally, :attr:`pre_ids` and
    :attr:`pre_scores` are the output of beam_search at previous step, they
    are needed for special use to handle ended candidate translations.

    Note that if :attr:`is_accumulated` is :attr:`True`, the :attr:`scores`
    passed in should be accumulated scores. Else, the :attr:`scores` are
    considered as the straightforward scores and will be transformed to the
    log field and accumulated the :attr:`pre_scores` in this operator.
    Length penalty should be done with extra operators before calculating the
    accumulated scores if needed.

    Please see the following demo for a fully beam search usage example:

        fluid/tests/book/test_machine_translation.py

    Args:
        pre_ids(Variable): The LodTensor variable which is the output of
            beam_search at previous step. It should be a LodTensor with shape
            :math:`(batch_size, 1)` and lod
            :math:`[[0, 1, ... , batch_size], [0, 1, ..., batch_size]]` at the
            first step.
        pre_scores(Variable): The LodTensor variable which is the output of
            beam_search at previous step.
        ids(Variable): The LodTensor variable containing the candidates ids.
            Its shape should be :math:`(batch_size \\times beam_size, K)`,
            where :math:`K` supposed to be :attr:`beam_size`.
        scores(Variable): The LodTensor variable containing the accumulated
            scores corresponding to :attr:`ids` and its shape is the same as
            the shape of :attr:`ids`.
        beam_size(int): The beam width used in beam search.
        end_id(int): The id of end token.
        level(int, default 0): It can be ignored and mustn't change currently.
            It means the source level of lod, which is explained as following.
            The lod level of :attr:`ids` should be 2. The first level is source
            level which describes how many prefixes (branchs) for each source
            sentece (beam), and the second level is sentence level which
            describes how these candidates belong to the prefix. The paths
            linking prefixes and selected candidates are organized and reserved
            in lod.
        is_accumulated(bool, default True): Whether the input :attr:`score` is
             accumulated scores.
        name(str|None): A name for this layer(optional). If set None, the layer
                        will be named automatically.
        return_parent_idx(bool): Whether to return an extra Tensor variable 
                        preserving the selected_ids' parent indice in pre_ids
                        in output, which can be used to gather cell states at
                        the next time step.

    Returns:
        Variable: The LodTensor tuple containing the selected ids and the \
            corresponding scores. If :attr:`return_parent_idx` is :attr:`True`, \
            an extra Tensor variable preserving the selected_ids' parent indice \
            is included.

    Examples:
        .. code-block:: python

            # Suppose `probs` contains predicted results from the computation
            # cell and `pre_ids` and `pre_scores` is the output of beam_search
            # at previous step.
            topk_scores, topk_indices = layers.topk(probs, k=beam_size)
            accu_scores = layers.elementwise_add(
                x=layers.log(x=topk_scores)),
                y=layers.reshape(
                    pre_scores, shape=[-1]),
                axis=0)
            selected_ids, selected_scores = layers.beam_search(
                pre_ids=pre_ids,
                pre_scores=pre_scores,
                ids=topk_indices,
                scores=accu_scores,
                beam_size=beam_size,
                end_id=end_id)
    """
    helper = LayerHelper('beam_search', **locals())
    score_type = pre_scores.dtype
    id_type = pre_ids.dtype

    inputs = {"pre_ids": pre_ids, "pre_scores": pre_scores, "scores": scores}
    if ids is not None:
        inputs["ids"] = ids

    selected_scores = helper.create_variable_for_type_inference(
        dtype=score_type)
    selected_ids = helper.create_variable_for_type_inference(dtype=id_type)
    # parent_idx is a tensor used to gather cell states at the next time
    # step. Though lod in selected_ids can also be used to gather by
    # sequence_expand, it is not efficient.
    # gather_op's index input only supports int32 dtype currently
    parent_idx = helper.create_variable_for_type_inference(dtype="int32")

    helper.append_op(
        type='beam_search',
        inputs=inputs,
        outputs={
            'selected_ids': selected_ids,
            'selected_scores': selected_scores,
            'parent_idx': parent_idx
        },
        attrs={
            # TODO(ChunweiYan) to assure other value support
            'level': level,
            'beam_size': beam_size,
            'end_id': end_id,
            'is_accumulated': is_accumulated,
        })
    if return_parent_idx:
        return selected_ids, selected_scores, parent_idx
    else:
        return selected_ids, selected_scores


def beam_search_decode(ids, scores, beam_size, end_id, name=None):
    """
    Beam Search Decode Layer. This layer constructs the full hypotheses for
    each source sentence by walking back along the LoDTensorArray :attr:`ids`
    whose lods can be used to restore the path in the beam search tree.
    Please see the following demo for a fully beam search usage example:
        fluid/tests/book/test_machine_translation.py

    Args:
        ids(Variable): The LodTensorArray variable containing the selected ids
            of all steps.
        scores(Variable): The LodTensorArray variable containing the selected
            scores of all steps.
        beam_size(int): The beam width used in beam search.
        end_id(int): The id of end token.
        name(str|None): A name for this layer(optional). If set None, the layer
                        will be named automatically.

    Returns:
        Variable: The LodTensor pair containing the generated id sequences \
            and the corresponding scores. The shapes and lods of the two \
            LodTensor are same. The lod level is 2 and the two levels \
            separately indicate how many hypotheses each source sentence has \
            and how many ids each hypothesis has.

    Examples:
        .. code-block:: python

            # Suppose `ids` and `scores` are LodTensorArray variables reserving
            # the selected ids and scores of all steps
            finished_ids, finished_scores = layers.beam_search_decode(
                ids, scores, beam_size=5, end_id=0)
    """
    helper = LayerHelper('beam_search_decode', **locals())
    sentence_ids = helper.create_variable_for_type_inference(dtype=ids.dtype)
    sentence_scores = helper.create_variable_for_type_inference(dtype=ids.dtype)

    helper.append_op(
        type="beam_search_decode",
        inputs={"Ids": ids,
                "Scores": scores},
        outputs={
            "SentenceIds": sentence_ids,
            "SentenceScores": sentence_scores
        },
        attrs={"beam_size": beam_size,
               "end_id": end_id})

    return sentence_ids, sentence_scores


def lstm_unit(x_t,
              hidden_t_prev,
              cell_t_prev,
              forget_bias=0.0,
              param_attr=None,
              bias_attr=None,
              name=None):
    """Lstm unit layer. The equation of a lstm step is:

        .. math::

            i_t & = \sigma(W_{x_i}x_{t} + W_{h_i}h_{t-1} + b_i)

            f_t & = \sigma(W_{x_f}x_{t} + W_{h_f}h_{t-1} + b_f)

            c_t & = f_tc_{t-1} + i_t tanh (W_{x_c}x_t + W_{h_c}h_{t-1} + b_c)

            o_t & = \sigma(W_{x_o}x_{t} + W_{h_o}h_{t-1} + b_o)

            h_t & = o_t tanh(c_t)

    The inputs of lstm unit include :math:`x_t`, :math:`h_{t-1}` and
    :math:`c_{t-1}`. The 2nd dimensions of :math:`h_{t-1}` and :math:`c_{t-1}`
    should be same. The implementation separates the linear transformation and
    non-linear transformation apart. Here, we take :math:`i_t` as an example.
    The linear transformation is applied by calling a `fc` layer and the
    equation is:

        .. math::

            L_{i_t} = W_{x_i}x_{t} + W_{h_i}h_{t-1} + b_i

    The non-linear transformation is applied by calling `lstm_unit_op` and the
    equation is:

        .. math::

            i_t = \sigma(L_{i_t})

    This layer has two outputs including :math:`h_t` and :math:`o_t`.

    Args:
        x_t (Variable): The input value of current step, a 2-D tensor with shape
            M x N, M for batch size and N for input size.
        hidden_t_prev (Variable): The hidden value of lstm unit, a 2-D tensor
            with shape M x S, M for batch size and S for size of lstm unit.
        cell_t_prev (Variable): The cell value of lstm unit, a 2-D tensor with
            shape M x S, M for batch size and S for size of lstm unit.
        forget_bias (float): The forget bias of lstm unit.
        param_attr(ParamAttr|None): The parameter attribute for the learnable
                               hidden-hidden weights.
                               If it is set to None or one attribute of ParamAttr,
                               lstm_unit will create ParamAttr as param_attr.
                               If the Initializer of the param_attr is not set, the
                               parameter is initialized with Xavier. Default: None.
        bias_attr (ParamAttr|None): The bias attribute for the learnable bias
                              weights. If it is set to False, no bias will be added
                              to the output units. If it is set to None or one attribute of ParamAttr,
                              lstm_unit will create ParamAttr as bias_attr.
                              If the Initializer of the bias_attr is not set,
                              the bias is initialized zero. Default: None.
        name(str|None): A name for this layer(optional). If set None, the layer
                       will be named automatically.

    Returns:
        tuple: The hidden value and cell value of lstm unit.

    Raises:
        ValueError: The ranks of **x_t**, **hidden_t_prev** and **cell_t_prev**
                    not be 2 or the 1st dimensions of **x_t**, **hidden_t_prev**
                    and **cell_t_prev** not be the same or the 2nd dimensions of
                    **hidden_t_prev** and **cell_t_prev** not be the same.

    Examples:

        .. code-block:: python

             x_t = fluid.layers.fc(input=x_t_data, size=10)
             prev_hidden = fluid.layers.fc(input=prev_hidden_data, size=30)
             prev_cell = fluid.layers.fc(input=prev_cell_data, size=30)
             hidden_value, cell_value = fluid.layers.lstm_unit(x_t=x_t,
                                                    hidden_t_prev=prev_hidden,
                                                    cell_t_prev=prev_cell)
    """
    helper = LayerHelper('lstm_unit', **locals())

    if len(x_t.shape) != 2:
        raise ValueError("Rank of x_t must be 2.")

    if len(hidden_t_prev.shape) != 2:
        raise ValueError("Rank of hidden_t_prev must be 2.")

    if len(cell_t_prev.shape) != 2:
        raise ValueError("Rank of cell_t_prev must be 2.")

    if x_t.shape[0] != hidden_t_prev.shape[0] or x_t.shape[
            0] != cell_t_prev.shape[0]:
        raise ValueError("The 1st dimensions of x_t, hidden_t_prev and "
                         "cell_t_prev must be the same.")

    if hidden_t_prev.shape[1] != cell_t_prev.shape[1]:
        raise ValueError("The 2nd dimensions of hidden_t_prev and "
                         "cell_t_prev must be the same.")

    if bias_attr is None:
        bias_attr = ParamAttr()

    size = cell_t_prev.shape[1]
    concat_out = concat(input=[x_t, hidden_t_prev], axis=1)
    fc_out = fc(input=concat_out,
                size=4 * size,
                param_attr=param_attr,
                bias_attr=bias_attr)
    dtype = x_t.dtype
    c = helper.create_variable_for_type_inference(dtype)
    h = helper.create_variable_for_type_inference(dtype)

    helper.append_op(
        type='lstm_unit',
        inputs={"X": fc_out,
                "C_prev": cell_t_prev},
        outputs={"C": c,
                 "H": h},
        attrs={"forget_bias": forget_bias})

    return h, c


def reduce_sum(input, dim=None, keep_dim=False, name=None):
    """
    Computes the sum of tensor elements over the given dimension.

    Args:
        input (Variable): The input variable which is a Tensor or LoDTensor.
        dim (list|int|None): The dimensions along which the sum is performed. If
            :attr:`None`, sum all elements of :attr:`input` and return a
            Tensor variable with a single element, otherwise must be in the
            range :math:`[-rank(input), rank(input))`. If :math:`dim[i] < 0`,
            the dimension to reduce is :math:`rank + dim[i]`.
        keep_dim (bool|False): Whether to reserve the reduced dimension in the
            output Tensor. The result tensor will have one fewer dimension
            than the :attr:`input` unless :attr:`keep_dim` is true.
        name(str|None): A name for this layer(optional). If set None, the layer
                       will be named automatically.

    Returns:
        Variable: The reduced Tensor variable.

    Examples:
        .. code-block:: python

            # x is a Tensor variable with following elements:
            #    [[0.2, 0.3, 0.5, 0.9]
            #     [0.1, 0.2, 0.6, 0.7]]
            # Each example is followed by the corresponding output tensor.
            fluid.layers.reduce_sum(x)  # [3.5]
            fluid.layers.reduce_sum(x, dim=0)  # [0.3, 0.5, 1.1, 1.6]
            fluid.layers.reduce_sum(x, dim=-1)  # [1.9, 1.6]
            fluid.layers.reduce_sum(x, dim=1, keep_dim=True)  # [[1.9], [1.6]]

            # x is a Tensor variable with shape [2, 2, 2] and elements as below:
            #      [[[1, 2], [3, 4]],
            #      [[5, 6], [7, 8]]]
            # Each example is followed by the corresponding output tensor.
            fluid.layers.reduce_sum(x, dim=[1, 2]) # [10, 26]
            fluid.layers.reduce_sum(x, dim=[0, 1]) # [16, 20]

    """
    helper = LayerHelper('reduce_sum', **locals())
    out = helper.create_variable_for_type_inference(dtype=helper.input_dtype())
    if dim is not None and not isinstance(dim, list):
        dim = [dim]
    helper.append_op(
        type='reduce_sum',
        inputs={'X': input},
        outputs={'Out': out},
        attrs={
            'dim': dim if dim != None else [0],
            'keep_dim': keep_dim,
            'reduce_all': True if dim == None else False
        })
    return out


def reduce_mean(input, dim=None, keep_dim=False, name=None):
    """
    Computes the mean of the input tensor's elements along the given dimension.

    Args:
        input (Variable): The input variable which is a Tensor or LoDTensor.
        dim (list|int|None): The dimension along which the mean is computed. If
            `None`, compute the mean over all elements of :attr:`input`
            and return a variable with a single element, otherwise it
            must be in the range :math:`[-rank(input), rank(input))`. If
            :math:`dim[i] < 0`, the dimension to reduce is
            :math:`rank(input) + dim[i]`.
        keep_dim (bool): Whether to reserve the reduced dimension in the
            output Tensor. The result tensor will have one fewer dimension
            than the :attr:`input` unless :attr:`keep_dim` is true.
        name(str|None): A name for this layer(optional). If set `None`, the layer
                       will be named automatically.

    Returns:
        Variable: The reduced mean Variable.

    Examples:
        .. code-block:: python

            # x is a Tensor variable with following elements:
            #    [[0.2, 0.3, 0.5, 0.9]
            #     [0.1, 0.2, 0.6, 0.7]]
            # Each example is followed by the correspending output tensor.
            fluid.layers.reduce_mean(x)  # [0.4375]
            fluid.layers.reduce_mean(x, dim=0)  # [0.15, 0.25, 0.55, 0.8]
            fluid.layers.reduce_mean(x, dim=-1)  # [0.475, 0.4]
            fluid.layers.reduce_mean(
                x, dim=1, keep_dim=True)  # [[0.475], [0.4]]

            # x is a Tensor variable with shape [2, 2, 2] and elements as below:
            #      [[[1.0, 2.0], [3.0, 4.0]],
            #      [[5.0, 6.0], [7.0, 8.0]]]
            # Each example is followed by the correspending output tensor.
            fluid.layers.reduce_mean(x, dim=[1, 2]) # [2.5, 6.5]
            fluid.layers.reduce_mean(x, dim=[0, 1]) # [4.0, 5.0]
    """
    helper = LayerHelper('reduce_mean', **locals())
    out = helper.create_variable_for_type_inference(dtype=helper.input_dtype())
    if dim is not None and not isinstance(dim, list):
        dim = [dim]
    helper.append_op(
        type='reduce_mean',
        inputs={'X': input},
        outputs={'Out': out},
        attrs={
            'dim': dim if dim != None else [0],
            'keep_dim': keep_dim,
            'reduce_all': True if dim == None else False
        })
    return out


def reduce_max(input, dim=None, keep_dim=False, name=None):
    """
    Computes the maximum of tensor elements over the given dimension.

    Args:
        input (Variable): The input variable which is a Tensor or LoDTensor.
        dim (list|int|None): The dimension along which the maximum is computed.
            If :attr:`None`, compute the maximum over all elements of
            :attr:`input` and return a Tensor variable with a single element,
            otherwise must be in the range :math:`[-rank(input), rank(input))`.
            If :math:`dim[i] < 0`, the dimension to reduce is :math:`rank + dim[i]`.
        keep_dim (bool): Whether to reserve the reduced dimension in the
            output Tensor. The result tensor will have one fewer dimension
            than the :attr:`input` unless :attr:`keep_dim` is true.
        name(str|None): A name for this layer(optional). If set None, the layer
                       will be named automatically.

    Returns:
        Variable: The reduced Tensor variable.

    Examples:
        .. code-block:: python

            # x is a Tensor variable with following elements:
            #    [[0.2, 0.3, 0.5, 0.9]
            #     [0.1, 0.2, 0.6, 0.7]]
            # Each example is followed by the correspending output tensor.
            fluid.layers.reduce_max(x)  # [0.9]
            fluid.layers.reduce_max(x, dim=0)  # [0.2, 0.3, 0.6, 0.9]
            fluid.layers.reduce_max(x, dim=-1)  # [0.9, 0.7]
            fluid.layers.reduce_max(x, dim=1, keep_dim=True)  # [[0.9], [0.7]]

            # x is a Tensor variable with shape [2, 2, 2] and elements as below:
            #      [[[1.0, 2.0], [3.0, 4.0]],
            #      [[5.0, 6.0], [7.0, 8.0]]]
            # Each example is followed by the correspending output tensor.
            fluid.layers.reduce_max(x, dim=[1, 2]) # [4.0, 8.0]
            fluid.layers.reduce_max(x, dim=[0, 1]) # [7.0, 8.0]
    """
    helper = LayerHelper('reduce_max', **locals())
    out = helper.create_variable_for_type_inference(dtype=helper.input_dtype())
    if dim is not None and not isinstance(dim, list):
        dim = [dim]
    helper.append_op(
        type='reduce_max',
        inputs={'X': input},
        outputs={'Out': out},
        attrs={
            'dim': dim if dim != None else [0],
            'keep_dim': keep_dim,
            'reduce_all': True if dim == None else False
        })
    return out


def reduce_min(input, dim=None, keep_dim=False, name=None):
    """
    Computes the minimum of tensor elements over the given dimension.

    Args:
        input (Variable): The input variable which is a Tensor or LoDTensor.
        dim (list|int|None): The dimensions along which the minimum is computed.
            If :attr:`None`, compute the minimum over all elements of
            :attr:`input` and return a Tensor variable with a single element,
            otherwise must be in the range :math:`[-rank(input), rank(input))`.
            If :math:`dim[i] < 0`, the dimension to reduce is :math:`rank + dim[i]`.
        keep_dim (bool): Whether to reserve the reduced dimension in the
            output Tensor. The result tensor will have one fewer dimension
            than the :attr:`input` unless :attr:`keep_dim` is true.
        name(str|None): A name for this layer(optional). If set None, the layer
                       will be named automatically.

    Returns:
        Variable: The reduced Tensor variable.

    Examples:
        .. code-block:: python

            # x is a Tensor variable with following elements:
            #    [[0.2, 0.3, 0.5, 0.9]
            #     [0.1, 0.2, 0.6, 0.7]]
            # Each example is followed by the correspending output tensor.
            fluid.layers.reduce_min(x)  # [0.1]
            fluid.layers.reduce_min(x, dim=0)  # [0.1, 0.2, 0.5, 0.7]
            fluid.layers.reduce_min(x, dim=-1)  # [0.2, 0.1]
            fluid.layers.reduce_min(x, dim=1, keep_dim=True)  # [[0.2], [0.1]]

            # x is a Tensor variable with shape [2, 2, 2] and elements as below:
            #      [[[1.0, 2.0], [3.0, 4.0]],
            #      [[5.0, 6.0], [7.0, 8.0]]]
            # Each example is followed by the correspending output tensor.
            fluid.layers.reduce_min(x, dim=[1, 2]) # [1.0, 5.0]
            fluid.layers.reduce_min(x, dim=[0, 1]) # [1.0, 2.0]
    """
    helper = LayerHelper('reduce_min', **locals())
    out = helper.create_variable_for_type_inference(dtype=helper.input_dtype())
    if dim is not None and not isinstance(dim, list):
        dim = [dim]
    helper.append_op(
        type='reduce_min',
        inputs={'X': input},
        outputs={'Out': out},
        attrs={
            'dim': dim if dim != None else [0],
            'keep_dim': keep_dim,
            'reduce_all': True if dim == None else False
        })
    return out


def reduce_prod(input, dim=None, keep_dim=False, name=None):
    """
    Computes the product of tensor elements over the given dimension.

    Args:
        input (Variable): The input variable which is a Tensor or LoDTensor.
        dim (list|int|None): The dimensions along which the product is performed. If
            :attr:`None`, multipy all elements of :attr:`input` and return a
            Tensor variable with a single element, otherwise must be in the
            range :math:`[-rank(input), rank(input))`. If :math:`dim[i] < 0`,
            the dimension to reduce is :math:`rank + dim[i]`.
        keep_dim (bool|False): Whether to reserve the reduced dimension in the
            output Tensor. The result tensor will have one fewer dimension
            than the :attr:`input` unless :attr:`keep_dim` is true.
        name(str|None): A name for this layer(optional). If set None, the
            layer will be named automatically.

    Returns:
        Variable: The reduced Tensor variable.

    Examples:
        .. code-block:: python

            # x is a Tensor variable with following elements:
            #    [[0.2, 0.3, 0.5, 0.9]
            #     [0.1, 0.2, 0.6, 0.7]]
            # Each example is followed by the correspending output tensor.
            fluid.layers.reduce_prod(x)  # [0.0002268]
            fluid.layers.reduce_prod(x, dim=0)  # [0.02, 0.06, 0.3, 0.63]
            fluid.layers.reduce_prod(x, dim=-1)  # [0.027, 0.0084]
            fluid.layers.reduce_prod(x, dim=1,
                                     keep_dim=True)  # [[0.027], [0.0084]]

            # x is a Tensor variable with shape [2, 2, 2] and elements as below:
            #      [[[1.0, 2.0], [3.0, 4.0]],
            #      [[5.0, 6.0], [7.0, 8.0]]]
            # Each example is followed by the correspending output tensor.
            fluid.layers.reduce_prod(x, dim=[1, 2]) # [24.0, 1680.0]
            fluid.layers.reduce_prod(x, dim=[0, 1]) # [105.0, 384.0]
    """
    helper = LayerHelper('reduce_prod', **locals())
    out = helper.create_variable_for_type_inference(dtype=helper.input_dtype())
    if dim is not None and not isinstance(dim, list):
        dim = [dim]
    helper.append_op(
        type='reduce_prod',
        inputs={'X': input},
        outputs={'Out': out},
        attrs={
            'dim': dim if dim != None else [0],
            'keep_dim': keep_dim,
            'reduce_all': True if dim == None else False
        })
    return out


def split(input, num_or_sections, dim=-1, name=None):
    """
    Split the input tensor into multiple sub-tensors.

    Args:
        input (Variable): The input variable which is a Tensor or LoDTensor.
        num_or_sections (int|list): If :attr:`num_or_sections` is an integer,
            then the integer indicates the number of equal sized sub-tensors
            that the tensor will be divided into. If :attr:`num_or_sections`
            is a list of integers, the length of list indicates the number of
            sub-tensors and the integers indicate the sizes of sub-tensors'
            :attr:`dim` dimension orderly.
        dim (int): The dimension along which to split. If :math:`dim < 0`, the
            dimension to split along is :math:`rank(input) + dim`.
        name(str|None): A name for this layer(optional). If set None, the layer
                       will be named automatically.

    Returns:
        list(Variable): The list of segmented tensor variables.

    Examples:
        .. code-block:: python

            # x is a Tensor variable with shape [3, 9, 5]:
            x0, x1, x2 = fluid.layers.split(x, num_or_sections=3, dim=1)
            x0.shape  # [3, 3, 5]
            x1.shape  # [3, 3, 5]
            x2.shape  # [3, 3, 5]
            x0, x1, x2 = fluid.layers.split(
                x, num_or_sections=[2, 3, 4], dim=1)
            x0.shape  # [3, 2, 5]
            x1.shape  # [3, 3, 5]
            x2.shape  # [3, 4, 5]
    """
    helper = LayerHelper('split', **locals())
    input_shape = input.shape
    dim = (len(input_shape) + dim) if dim < 0 else dim
    if isinstance(num_or_sections, int):
        assert num_or_sections > 1, 'num_or_sections must be more than 1.'
        num = num_or_sections
    else:
        assert len(num_or_sections) < input_shape[
            dim], 'len(num_or_sections) must not be more than input.shape[dim].'
        num = len(num_or_sections)
    outs = [
        helper.create_variable_for_type_inference(dtype=helper.input_dtype())
        for i in range(num)
    ]
    helper.append_op(
        type='split',
        inputs={'X': input},
        outputs={'Out': outs},
        attrs={
            'num': num_or_sections if isinstance(num_or_sections, int) else 0,
            'sections': num_or_sections
            if isinstance(num_or_sections, list) else [],
            'axis': dim
        })
    return outs


def l2_normalize(x, axis, epsilon=1e-12, name=None):
    """
    **L2 normalize Layer**

    The l2 normalize layer normalizes `x` along dimension `axis` using an L2
    norm. For a 1-D tensor (`dim` is fixed to 0), this layer computes

    .. math::

        y = \\frac{x}{ \sqrt{\sum {x^2} + epsion }}

    For `x` with more dimensions, this layer independently normalizes each 1-D
    slice along dimension `axis`.

    Args:
        x(Variable|list): The input tensor to l2_normalize layer.
        axis(int): The axis on which to apply normalization. If `axis < 0`, \
            the dimension to normalization is rank(X) + axis. -1 is the
            last dimension.
        epsilon(float): The epsilon value is used to avoid division by zero, \
            the defalut value is 1e-10.
        name(str|None): A name for this layer(optional). If set None, the layer \
            will be named automatically.

    Returns:
        Variable: The output tensor variable is the same shape with `x`.

    Examples:

        .. code-block:: python

            data = fluid.layers.data(name="data",
                                     shape=(3, 17, 13),
                                     dtype="float32")
            normed = fluid.layers.l2_normalize(x=data, axis=1)
    """

    if len(x.shape) == 1:
        axis = 0
    helper = LayerHelper("l2_normalize", **locals())

    out = helper.create_variable_for_type_inference(dtype=x.dtype)
    norm = helper.create_variable_for_type_inference(dtype=x.dtype)
    helper.append_op(
        type="norm",
        inputs={"X": x},
        outputs={"Out": out,
                 "Norm": norm},
        attrs={
            "axis": 1 if axis is None else axis,
            "epsilon": epsilon,
        })
    return out


def matmul(x, y, transpose_x=False, transpose_y=False, alpha=1.0, name=None):
    """
    Applies matrix multiplication to two tensors.

    Currently, the input tensors' rank can be any, but when the rank of any
    inputs is bigger than 3, this two inputs' rank should be equal.

    The actual behavior depends on the shapes of :math:`x`, :math:`y` and the
    flag values of :attr:`transpose_x`, :attr:`transpose_y`. Specifically:

    - If a transpose flag is specified, the last two dimensions of the tensor
      are transposed. If the tensor is rank-1 of shape :math:`[D]`, then for
      :math:`x` it is treated as :math:`[1, D]` in nontransposed form and as
      :math:`[D, 1]` in transposed form, whereas for :math:`y` it is the
      opposite: It is treated as :math:`[D, 1]` in nontransposed form and as
      :math:`[1, D]` in transposed form.

    - After transpose, the two tensors are 2-D or n-D and matrix multiplication
      performs in the following way.

      - If both are 2-D, they are multiplied like conventional matrices.
      - If either is n-D, it is treated as a stack of matrices residing in the
        last two dimensions and a batched matrix multiply supporting broadcast
        applies on the two tensors.

    Also note that if the raw tensor :math:`x` or :math:`y` is rank-1 and
    nontransposed, the prepended or appended dimension :math:`1` will be
    removed after matrix multiplication.

    Args:
        x (Variable): The input variable which is a Tensor or LoDTensor.
        y (Variable): The input variable which is a Tensor or LoDTensor.
        transpose_x (bool): Whether to transpose :math:`x` before multiplication.
        transpose_y (bool): Whether to transpose :math:`y` before multiplication.
        alpha (float): The scale of output. Default 1.0.
        name(str|None): A name for this layer(optional). If set None, the layer
            will be named automatically.

    Returns:
        Variable: The product Tensor variable.

    Examples:
        .. code-block:: python

            # Examples to clarify shapes of the inputs and output
            # x: [B, ..., M, K], y: [B, ..., K, N]
            fluid.layers.matmul(x, y)  # out: [B, ..., M, N]

            # x: [B, M, K], y: [B, K, N]
            fluid.layers.matmul(x, y)  # out: [B, M, N]

            # x: [B, M, K], y: [K, N]
            fluid.layers.matmul(x, y)  # out: [B, M, N]

            # x: [M, K], y: [K, N]
            fluid.layers.matmul(x, y)  # out: [M, N]

            # x: [B, M, K], y: [K]
            fluid.layers.matmul(x, y)  # out: [B, M]

            # x: [K], y: [K]
            fluid.layers.matmul(x, y)  # out: [1]

            # x: [M], y: [N]
            fluid.layers.matmul(x, y, True, True)  # out: [M, N]
    """

    def __check_input(x, y):
        if len(y.shape) > len(x.shape):
            raise ValueError(
                "Invalid inputs for matmul. "
                "x's rank should be always greater than or equal to y'rank.")

        x_shape = list(x.shape)
        y_shape = list(y.shape)
        if len(x_shape) == 1:
            x_shape = [1] + x_shape
        if len(y_shape) == 1:
            y_shape = y_shape + [1]

        # check the inner 2 dimensions
        if transpose_x:
            x_shape[-2], x_shape[-1] = x_shape[-1], x_shape[-2]
        if transpose_y:
            y_shape[-2], y_shape[-1] = y_shape[-1], y_shape[-2]
        if x_shape[-1] != y_shape[-2]:
            raise ValueError("Invalid inputs for matmul.")

        if len(y_shape) > 2:
            for i, dim_x in enumerate(x_shape[:-2]):
                if dim_x != y_shape[i]:
                    raise ValueError("Invalid inputs for matmul.")

    __check_input(x, y)

    helper = LayerHelper('matmul', **locals())
    out = helper.create_variable_for_type_inference(dtype=x.dtype)
    helper.append_op(
        type='matmul',
        inputs={'X': x,
                'Y': y},
        outputs={'Out': out},
        attrs={
            'transpose_X': transpose_x,
            'transpose_Y': transpose_y,
            'alpha': float(alpha),
        })
    return out


def topk(input, k, name=None):
    """
    This operator is used to find values and indices of the k largest entries
    for the last dimension.

    If the input is a vector (1-D Tensor), finds the k largest entries in the vector
    and outputs their values and indices as vectors. Thus values[j] is the j-th
    largest entry in input, and its index is indices[j].

    If the input is a Tensor with higher rank, this operator computes the top k
    entries along the last dimension.

    For example:

    .. code-block:: text

        If:
            input = [[5, 4, 2, 3],
                     [9, 7, 10, 25],
                     [6, 2, 10, 1]]
            k = 2

        Then:
            The first output:
            values = [[5, 4],
                      [10, 25],
                      [6, 10]]

            The second output:
            indices = [[0, 1],
                       [2, 3],
                       [0, 2]]

    Args:
        input(Variable): The input variable which can be a vector or Tensor with
            higher rank.
        k(int | Variable):  The number of top elements to look for along the last dimension
                 of input.
        name(str|None): A name for this layer(optional). If set None, the layer
                       will be named automatically.
                       Default: None

    Returns:
        Tuple[Variable]: A tuple with two elements. Each element is a Variable.
        The first one is k largest elements along each last
        dimensional slice. The second one is indices of values
        within the last dimension of input.

    Raises:
        ValueError: If k < 1 or k is not less than the last dimension of input

    Examples:
        .. code-block:: python

            top5_values, top5_indices = layers.topk(input, k=5)
    """
    helper = LayerHelper("top_k", **locals())
    values = helper.create_variable_for_type_inference(dtype=input.dtype)
    indices = helper.create_variable_for_type_inference(dtype="int64")
    inputs = {"X": [input]}
    attrs = None
    if isinstance(k, Variable):
        inputs['K'] = k
    else:
        attrs = {'k': k}
    helper.append_op(
        type="top_k",
        inputs=inputs,
        outputs={"Out": [values],
                 "Indices": [indices]},
        attrs=attrs)
    values.stop_gradient = True
    indices.stop_gradient = True
    return values, indices


def edit_distance(input, label, normalized=True, ignored_tokens=None):
    """
    EditDistance operator computes the edit distances between a batch of
    hypothesis strings and their references. Edit distance, also called
    Levenshtein distance, measures how dissimilar two strings are by counting
    the minimum number of operations to transform one string into anthor.
    Here the operations include insertion, deletion, and substitution.

    For example, given hypothesis string A = "kitten" and reference
    B = "sitting", the edit distance is 3 for A will be transformed into B
    at least after two substitutions and one insertion:

    "kitten" -> "sitten" -> "sittin" -> "sitting"

    The input is a LoDTensor consisting of all the hypothesis strings with
    the total number denoted by `batch_size`, and the separation is specified
    by the LoD information. And the `batch_size` reference strings are arranged
    in order in the same way in the input LoDTensor.

    The output contains the `batch_size` results and each stands for the edit
    distance for a pair of strings respectively. If Attr(normalized) is true,
    the edit distance will be divided by the length of reference string.

    Args:
        input(Variable): The indices for hypothesis strings.
        label(Variable): The indices for reference strings.
        normalized(bool, default True): Indicated whether to normalize the edit distance by
                          the length of reference string.
        ignored_tokens(list<int>, default None): Tokens that should be removed before
                                     calculating edit distance.
        name (str): The name of this layer. It is optional.

    Returns:
        Variable: sequence-to-sequence edit distance in shape [batch_size, 1].

    Examples:
        .. code-block:: python

            x = fluid.layers.data(name='x', shape=[1], dtype='float32')
            y = fluid.layers.data(name='y', shape=[1], dtype='float32')
            cost = fluid.layers.edit_distance(input=x,label=y)
    """
    helper = LayerHelper("edit_distance", **locals())

    # remove some tokens from input and labels
    if ignored_tokens is not None and len(ignored_tokens) > 0:
        erased_input = helper.create_variable_for_type_inference(dtype="int64")
        erased_label = helper.create_variable_for_type_inference(dtype="int64")

        helper.append_op(
            type="sequence_erase",
            inputs={"X": [input]},
            outputs={"Out": [erased_input]},
            attrs={"tokens": ignored_tokens})
        input = erased_input

        helper.append_op(
            type="sequence_erase",
            inputs={"X": [label]},
            outputs={"Out": [erased_label]},
            attrs={"tokens": ignored_tokens})
        label = erased_label

    # edit distance op
    edit_distance_out = helper.create_variable_for_type_inference(dtype="int64")
    sequence_num = helper.create_variable_for_type_inference(dtype="int64")
    helper.append_op(
        type="edit_distance",
        inputs={"Hyps": [input],
                "Refs": [label]},
        outputs={"Out": [edit_distance_out],
                 "SequenceNum": [sequence_num]},
        attrs={"normalized": normalized})

    return edit_distance_out, sequence_num


def ctc_greedy_decoder(input, blank, name=None):
    """
    This op is used to decode sequences by greedy policy by below steps:

    1. Get the indexes of max value for each row in input. a.k.a.
       numpy.argmax(input, axis=0).
    2. For each sequence in result of step1, merge repeated tokens between two
       blanks and delete all blanks.

    A simple example as below:

    .. code-block:: text

        Given:

        input.data = [[0.6, 0.1, 0.3, 0.1],
                      [0.3, 0.2, 0.4, 0.1],
                      [0.1, 0.5, 0.1, 0.3],
                      [0.5, 0.1, 0.3, 0.1],

                      [0.5, 0.1, 0.3, 0.1],
                      [0.2, 0.2, 0.2, 0.4],
                      [0.2, 0.2, 0.1, 0.5],
                      [0.5, 0.1, 0.3, 0.1]]

        input.lod = [[4, 4]]

        Computation:

        step1: Apply argmax to first input sequence which is input.data[0:4]. Then we get:
               [[0], [2], [1], [0]]
        step2: merge repeated tokens and remove blank which is 0. Then we get first output sequence:
               [[2], [1]]

        Finally:

        output.data = [[2],
                       [1],
                       [3]]

        output.lod = [[2, 1]]


    Args:

        input(Variable): (LoDTensor<float>), the probabilities of
                         variable-length sequences, which is a 2-D Tensor with
                         LoD information. It's shape is [Lp, num_classes + 1],
                         where Lp is the sum of all input sequences' length and
                         num_classes is the true number of classes. (not
                         including the blank label).
        blank(int): the blank label index of Connectionist Temporal
                    Classification (CTC) loss, which is in thehalf-opened
                    interval [0, num_classes + 1).
        name (str): The name of this layer. It is optional.

    Returns:
        Variable: CTC greedy decode result which is a 2-D tensor with shape [Lp, 1]. \
                  'Lp' is the sum if all output sequences' length. If all the sequences \
                  in result were empty, the result LoDTensor will be [-1] with  \
                  LoD [[]] and dims [1, 1].

    Examples:
        .. code-block:: python

            x = fluid.layers.data(name='x', shape=[8], dtype='float32')

            cost = fluid.layers.ctc_greedy_decoder(input=x, blank=0)
    """
    helper = LayerHelper("ctc_greedy_decoder", **locals())
    _, topk_indices = topk(input, k=1)

    # ctc align op
    ctc_out = helper.create_variable_for_type_inference(dtype="int64")
    helper.append_op(
        type="ctc_align",
        inputs={"Input": [topk_indices]},
        outputs={"Output": [ctc_out]},
        attrs={"merge_repeated": True,
               "blank": blank})
    return ctc_out


def warpctc(input, label, blank=0, norm_by_times=False, use_cudnn=False):
    """
    An operator integrating the open source Warp-CTC library
    (https://github.com/baidu-research/warp-ctc)
    to compute Connectionist Temporal Classification (CTC) loss.
    It can be aliased as softmax with CTC, since a native softmax activation is
    interated to the Warp-CTC library, to to normlize values for each row of the
    input tensor.

    Args:
       input (Variable): The unscaled probabilities of variable-length sequences,
         which is a 2-D Tensor with LoD information.
         It's shape is [Lp, num_classes + 1], where Lp is the sum of all input
         sequences' length and num_classes is the true number of classes.
         (not including the blank label).
       label (Variable): The ground truth of variable-length sequence,
         which is a 2-D Tensor with LoD information. It is of the shape [Lg, 1],
         where Lg is th sum of all labels' length.
       blank (int, default 0): The blank label index of Connectionist
         Temporal Classification (CTC) loss, which is in the
         half-opened interval [0, num_classes + 1).
       norm_by_times(bool, default false): Whether to normalize the gradients
         by the number of time-step, which is also the sequence's length.
         There is no need to normalize the gradients if warpctc layer was
         follewed by a mean_op.
       use_cudnn (bool, default false): Whether to use cudnn.

    Returns:
        Variable: The Connectionist Temporal Classification (CTC) loss,
        which is a 2-D Tensor of the shape [batch_size, 1].

    Examples:

        .. code-block:: python

            label = fluid.layers.data(shape=[11, 8], dtype='float32', lod_level=1)
            predict = fluid.layers.data(shape=[11, 1], dtype='float32')
            cost = fluid.layers.warpctc(input=predict, label=label)

    """
    helper = LayerHelper('warpctc', **locals())
    loss_out = helper.create_variable_for_type_inference(dtype=input.dtype)
    grad_out = helper.create_variable_for_type_inference(dtype=input.dtype)
    helper.append_op(
        type='warpctc',
        inputs={'Logits': [input],
                'Label': [label]},
        outputs={'WarpCTCGrad': [grad_out],
                 'Loss': [loss_out]},
        attrs={
            'blank': blank,
            'norm_by_times': norm_by_times,
            'use_cudnn': use_cudnn
        })
    return loss_out


def sequence_reshape(input, new_dim):
    """
    **Sequence Reshape Layer**

    This layer will rearrange the input sequences. The new dimension is set by
    user. Length of each sequence is computed according to original length,
    original dimension and new dimension. The following example will help to
    illustrate the function of this layer:

    .. code-block:: text

        x is a LoDTensor:
            x.lod  = [[0, 2, 6]]
            x.data = [[1,  2], [3,  4],
                      [5,  6], [7,  8],
                      [9, 10], [11, 12]]
            x.dims = [6, 2]

        set new_dim = 4

        then out is a LoDTensor:

            out.lod  = [[0, 1, 3]]

            out.data = [[1,  2,  3,  4],
                        [5,  6,  7,  8],
                        [9, 10, 11, 12]]
            out.dims = [3, 4]

    Currently, only 1-level LoDTensor is supported and please make sure
    (original length * original dimension) can be divided by new dimension with
    no remainder for each sequence.

    Args:

       input (Variable): A 2-D LoDTensor with shape being [N, M] where M for dimension.
       new_dim (int): New dimension that the input LoDTensor is reshaped to.

    Returns:

        Variable: Reshaped LoDTensor according to new dimension.

    Examples:
        .. code-block:: python

            x = fluid.layers.data(shape=[5, 20], dtype='float32', lod_level=1)
            x_reshaped = fluid.layers.sequence_reshape(input=x, new_dim=10)
    """
    helper = LayerHelper('sequence_reshape', **locals())
    out = helper.create_variable_for_type_inference(helper.input_dtype())
    helper.append_op(
        type='sequence_reshape',
        inputs={'X': [input]},
        outputs={'Out': [out]},
        attrs={'new_dim': new_dim})
    return out


# FIXME(wuyi): let docstring_checker.py understand @autodoc.
# For now, the comments in c++ use types like Tensor, but in python side
# the type is often "Variable", and arguments may vary.
@templatedoc(op_type="nce")
def nce(input,
        label,
        num_total_classes,
        sample_weight=None,
        param_attr=None,
        bias_attr=None,
        num_neg_samples=None,
        name=None,
        sampler="uniform",
        custom_dist=None,
        seed=0,
        is_sparse=False):
    """
    ${comment}

    Args:
        input (Variable): input variable.
        label (Variable): label.
        num_total_classes (int):${num_total_classes_comment}
        sample_weight (Variable|None): A Variable of shape [batch_size, 1]
            storing a weight for each sample. The default weight for each
            sample is 1.0.
        param_attr (ParamAttr|None): The parameter attribute for learnable parameters/weights
             of nce. If it is set to None or one attribute of ParamAttr, nce
             will create ParamAttr as param_attr. If the Initializer of the param_attr
             is not set, the parameter is initialized with Xavier. Default: None.
        bias_attr (ParamAttr|bool|None): The parameter attribute for the bias of nce.
             If it is set to False, no bias will be added to the output units.
             If it is set to None or one attribute of ParamAttr, nce
             will create ParamAttr as bias_attr. If the Initializer of the bias_attr
             is not set, the bias is initialized zero. Default: None.
        num_neg_samples (int): ${num_neg_samples_comment}
        name (str|None): A name for this layer(optional). If set None, the layer
             will be named automatically. Default: None.
        sampler (str): The sampler used to sample class from negtive classes.
                       It can be 'uniform', 'log_uniform' or 'custom_dist'.
                       default: 'uniform'.
        custom_dist (float[]): A float[] with size=num_total_classes.
                       It is used when sampler is set to 'custom_dist'.
                       custom_dist[i] is the probsbility of i-th class to be sampled.
                       default: None.
        seed (int): The seed used in sampler. default: 0.
        is_sparse(bool): The flag indicating whether to use sparse update, the weight@GRAD and bias@GRAD will be changed to SelectedRows.

    Returns:
        Variable: The output nce loss.

    Examples:
        .. code-block:: python

            window_size = 5
            words = []
            for i in xrange(window_size):
                words.append(layers.data(
                    name='word_{0}'.format(i), shape=[1], dtype='int64'))

            dict_size = 10000
            label_word = int(window_size / 2) + 1

            embs = []
            for i in xrange(window_size):
                if i == label_word:
                    continue

                emb = layers.embedding(input=words[i], size=[dict_size, 32],
                                       param_attr='emb.w', is_sparse=True)
                embs.append(emb)

            embs = layers.concat(input=embs, axis=1)
            loss = layers.nce(input=embs, label=words[label_word],
                          num_total_classes=dict_size, param_attr='nce.w',
                          bias_attr='nce.b')

            #or use custom distribution
            dist = fluid.layers.assign(input=np.array([0.05,0.5,0.1,0.3,0.05]).astype("float32"))
            loss = layers.nce(input=embs, label=words[label_word],
                          num_total_classes=5, param_attr='nce.w',
                          bias_attr='nce.b',
                          num_neg_samples=3,
                          sampler="custom_dist",
                          custom_dist=dist)

    """
    helper = LayerHelper('nce', **locals())
    assert isinstance(input, Variable)
    assert isinstance(label, Variable)

    dim = input.shape[1]
    num_true_class = label.shape[1]
    w = helper.create_parameter(
        attr=helper.param_attr,
        shape=[num_total_classes, dim],
        is_bias=False,
        dtype=input.dtype)
    inputs = {}
    if helper.bias_attr:
        b = helper.create_parameter(
            attr=helper.bias_attr,
            shape=[num_total_classes, 1],
            is_bias=True,
            dtype=input.dtype)
        inputs['Bias'] = b
    cost = helper.create_variable_for_type_inference(dtype=input.dtype)
    sample_logits = helper.create_variable_for_type_inference(dtype=input.dtype)
    sample_labels = helper.create_variable_for_type_inference(dtype=label.dtype)

    inputs['Input'] = input
    inputs['Label'] = label
    inputs['Weight'] = w
    inputs['SampleWeight'] = sample_weight if sample_weight is not None else []

    if sampler == "uniform":
        sampler = 0
    elif sampler == "log_uniform":
        sampler = 1
    elif sampler == "custom_dist":
        assert custom_dist is not None
        # assert isinstance(custom_dist, Variable)

        custom_dist_len = len(custom_dist)
        alias_probs_ = [0] * custom_dist_len
        alias_ = [0] * custom_dist_len
        bigs = []
        littles = []
        for i in range(custom_dist_len):
            normal_prob = custom_dist[i] * custom_dist_len
            if normal_prob - 1.0 > 0:
                bigs.append((i, normal_prob))
            elif 1.0 - normal_prob > 0:
                littles.append((i, normal_prob))
            else:
                alias_probs_[i] = normal_prob
                alias_[i] = -1

        while len(bigs) and len(littles):
            big = bigs.pop(0)
            little = littles.pop(0)

            big_idx = big[0]
            big_prob = big[1]

            alias_probs_[little[0]] = little[1]
            alias_[little[0]] = big_idx
            big_left = big[1] + little[1] - 1
            if big_left - 1.0 > 0:
                bigs.append((big_idx, big_left))
            elif 1.0 - big_left > 0:
                littles.append((big_idx, big_left))
            else:
                alias_probs_[big_idx] = big_left
                alias_[big_idx] = -1

        if len(bigs):
            big = bigs.pop(0)
            alias_probs_[big[0]] = 1.0
            alias_[big[0]] = -1
        if len(littles):
            little = littles.pop(0)
            alias_probs_[little[0]] = 1.0
            alias_[little[0]] = -1

        def _init_by_numpy_array(numpy_array):
            ret = helper.create_parameter(
                attr=ParamAttr(),
                shape=numpy_array.shape,
                dtype=numpy_array.dtype,
                default_initializer=NumpyArrayInitializer(numpy_array))
            ret.stop_gradient = True
            return ret

        inputs['CustomDistProbs'] = _init_by_numpy_array(
            np.array(custom_dist).astype('float32'))
        inputs['CustomDistAlias'] = _init_by_numpy_array(
            np.array(alias_).astype('int32'))
        inputs['CustomDistAliasProbs'] = _init_by_numpy_array(
            np.array(alias_probs_).astype('float32'))
        sampler = 2
    else:
        raise Exception("Unsupported sampler type.")

    if num_neg_samples is None:
        num_neg_samples = 10
    else:
        num_neg_samples = int(num_neg_samples)

    remote_prefetch = is_sparse
    print(
        "With sparse mode, if your models has only small parameter prefetch may cause speed down"
    )

    attrs = {
        'num_total_classes': int(num_total_classes),
        'num_neg_samples': num_neg_samples,
        'seed': seed,
        'sampler': sampler,
        'is_sparse': is_sparse,
        'remote_prefetch': remote_prefetch
    }

    helper.append_op(
        type='nce',
        inputs=inputs,
        outputs={
            'Cost': cost,
            'SampleLogits': sample_logits,
            'SampleLabels': sample_labels
        },
        attrs=attrs)
    return cost / (num_neg_samples + 1)


def hsigmoid(input,
             label,
             num_classes,
             param_attr=None,
             bias_attr=None,
             name=None,
             path_table=None,
             path_code=None,
             is_custom=False,
             is_sparse=False):
    """
    The hierarchical sigmoid operator is used to accelerate the training
    process of language model. This operator organizes the classes into a
    complete binary tree, or you can use is_custom to pass your own tree to
    implement hierarchical. Each leaf node represents a class(a word) and each
    internal node acts as a binary classifier. For each word there's a unique
    path from root to it's leaf node, hsigmoid calculate the cost for each
    internal node on the path, and sum them to get a total cost. hsigmoid can
    achive a acceleration from :math:`O(N)` to :math:`O(logN)`, where :math:`N`
    represents the size of word dict.

    Using default tree you can Refer to `Hierarchical Probabilistic Neural Network Language Model
    <http://www.iro.umontreal.ca/~lisa/pointeurs/hierarchical-nnlm-aistats05.pdf>`_

    And if you want to use the costumed tree by set 'is_custom' as true you may need to do following things first:

    1. using your word dict to build a binary tree, each leaf node should be an word of your word dict
    2. build a dict to store word_id -> word's leaf to root path, we call it path_table.
    3. build a dict to store word_id -> code of word's leaf to root path, we call it path_code. Code
       means label of each binary classification, using 1 indicate true, 0 indicate false.
    4. now, each word should has its path and code along the path, you can pass a batch of path and code
       related to the same batch of inputs.

    Args:
        input (Variable): The input tensor variable with shape
            :math:`[N \\times D]`, where :math:`N` is the size of mini-batch,
            and :math:`D` is the feature size.
        label (Variable): The tensor variable contains labels of training data.
            It's a tensor with shape is :math:`[N \\times 1]`.
        num_classes: (int), The number of classes, must not be less than 2. with default tree this has to be set,
            it should never be None under is_custom=False, but while is_custom is true, it should be non leaf num
            which indicates the num of classes using by binary classify.
        param_attr (ParamAttr|None): The parameter attribute for learnable parameters/weights
             of hsigmoid. If it is set to None or one attribute of ParamAttr, hsigmoid
             will create ParamAttr as param_attr. If the Initializer of the param_attr
             is not set, the parameter is initialized with Xavier. Default: None.
        bias_attr (ParamAttr|bool|None): The parameter attribute for the bias of hsigmoid.
             If it is set to False, no bias will be added to the output units.
             If it is set to None or one attribute of ParamAttr, hsigmoid
             will create ParamAttr as bias_attr. If the Initializer of the bias_attr
             is not set, the bias is initialized zero. Default: None.
        name (str|None): A name for this layer(optional). If set None, the layer
             will be named automatically. Default: None.
        path_table: (Variable|None) this variable can store each batch of samples' path to root,
            it should be in leaf -> root order
            path_table should have the same shape with path_code, and for each sample i path_table[i] indicates a np.array like
            structure and each element in this array is indexes in parent nodes' Weight Matrix.
        path_code:  (Variable|None) this variable can store each batch of samples' code,
            each code consist with every code of parent nodes. it should be in leaf -> root order
        is_custom: (bool|False)using user defined binary tree instead of default complete binary tree, if costum is
             set you need to set path_table/path_code/num_classes, otherwise num_classes should be set
        is_sparse: (bool|False)using sparse update instead of dense update, if set, the gradient
             of W and input will be sparse.

    Returns:
        Out: (LodTensor) The cost of hierarchical sigmoid operator. the shape is [N, 1]

    Examples:

        .. code-block:: python

            x = fluid.layers.data(name='x', shape=[2], dtype='float32')
            y = fluid.layers.data(name='y', shape=[1], dtype='int64')
            out = fluid.layers.hsigmoid(input=x, label=y, num_classes=6)
    """

    helper = LayerHelper('hierarchical_sigmoid', **locals())
    dtype = helper.input_dtype()
    out = helper.create_variable_for_type_inference(dtype)
    pre_out = helper.create_variable_for_type_inference(dtype)
    dim = input.shape[1]
    if ((num_classes is None) or (num_classes < 2)) and (not is_custom):
        raise ValueError(
            "num_classes must not be less than 2 with default tree")

    if (is_custom) and (path_code is None):
        raise ValueError("path_code should not be None with costum tree")
    elif (is_custom) and (path_table is None):
        raise ValueError("path_table should not be None with costum tree")
    elif (is_custom) and (num_classes is None):
        raise ValueError("num_classes should not be None with costum tree")
    else:
        pass

    weights = None
    remote_prefetch = is_sparse
    print(
        "With sparse mode, if your models has only small parameter prefetch may cause speed down"
    )
    if not is_custom:
        weights = helper.create_parameter(
            attr=helper.param_attr,
            shape=[num_classes - 1, dim],
            is_bias=False,
            dtype=input.dtype)
    else:
        weights = helper.create_parameter(
            attr=helper.param_attr,
            shape=[num_classes, dim],
            is_bias=False,
            dtype=input.dtype)
    inputs = {
        "X": input,
        "W": weights,
        "PathTable": path_table,
        "PathCode": path_code,
        "Label": label
    }
    if helper.bias_attr:
        if not is_custom:
            bias = helper.create_parameter(
                attr=helper.bias_attr,
                shape=[num_classes - 1, 1],
                is_bias=True,
                dtype=input.dtype)
            inputs['Bias'] = bias
        else:
            bias = helper.create_parameter(
                attr=helper.bias_attr,
                shape=[num_classes, 1],
                is_bias=True,
                dtype=input.dtype)
            inputs['Bias'] = bias
    helper.append_op(
        type="hierarchical_sigmoid",
        inputs=inputs,
        outputs={"Out": out,
                 "PreOut": pre_out,
                 "W_Out": weights},
        attrs={
            "num_classes": num_classes,
            "is_sparse": is_sparse,
            "remote_prefetch": remote_prefetch
        })
    return out


def transpose(x, perm, name=None):
    """
    Permute the dimensions of `input` according to `perm`.

    The `i`-th dimension  of the returned tensor will correspond to the
    perm[i]-th dimension of `input`.

    Args:
        x (Variable): The input Tensor.
        perm (list): A permutation of the dimensions of `input`.
        name (str): The name of this layer. It is optional.

    Returns:
        Variable: A transposed Tensor.

    Examples:
        .. code-block:: python

            # use append_batch_size=False to avoid prepending extra
            # batch size in shape
            x = fluid.layers.data(name='x', shape=[5, 10, 15],
                            dtype='float32', append_batch_size=False)
            x_transposed = layers.transpose(x, perm=[1, 0, 2])
    """

    if len(perm) != len(x.shape):
        raise ValueError(
            "Input(perm) is the permutation of dimensions of Input(input). "
            "It's length shoud be equal to Input(input)'s rank.")
    for idx, dim in enumerate(perm):
        if dim >= len(x.shape):
            raise ValueError(
                "Each element in perm should be less than x's rank. "
                "%d-th element in perm is %d which accesses x's rank %d." %
                (idx, perm[idx], len(x.shape)))

    helper = LayerHelper('transpose', **locals())
    out = helper.create_variable_for_type_inference(x.dtype)
    x_shape = helper.create_variable_for_type_inference(x.dtype)
    helper.append_op(
        type='transpose2',
        inputs={'X': [x]},
        outputs={'Out': [out],
                 'XShape': [x_shape]},
        attrs={'axis': perm})
    return out


def im2sequence(input,
                filter_size=1,
                stride=1,
                padding=0,
                input_image_size=None,
                out_stride=1,
                name=None):
    """
    Extracts image patches from the input tensor to form a tensor of shape
    {input.batch_size * output_height * output_width, filter_size_H *
    filter_size_W * input.channels} which is similar with im2col.
    This op use filter / kernel to scan images and convert these images to
    sequences. After expanding, the number of time step are
    output_height * output_width for an image, in which output_height and
    output_width are calculated by below equation:

    .. math::

        output\_size = 1 + \
            (2 * padding + img\_size - block\_size + stride - 1) / stride

    And the dimension of each time step is block_y * block_x * input.channels.

    Args:
        input (Variable): The input should be a tensor in NCHW format.

        filter_size(int|tuple|None): The filter size. If filter_size is a tuple,
            it must contain two integers, (filter_size_H, filter_size_W).
            Otherwise, the filter will be a square.

        stride(int|tuple): The stride size. If stride is a tuple, it must
            contain two integers, (stride_H, stride_W). Otherwise, the
            stride_H = stride_W = stride. Default: stride = 1.

        padding(int|tuple): The padding size. If padding is a tuple, it can
            contain two integers like (padding_H, padding_W) which means
            padding_up = padding_down = padding_H and
            padding_left = padding_right = padding_W. Or it can use
            (padding_up, padding_left, padding_down, padding_right) to indicate
            paddings of four direction. Otherwise, a scalar padding means
            padding_up = padding_down = padding_left = padding_right = padding
            Default: padding = 0.

        input_image_size(Variable): the input contains image real size.It's dim
            is [batchsize, 2]. It is dispensable.It is just for batch inference.

        out_stride(int|tuple): The scaling of image through CNN. It is
            dispensable. It is valid only when input_image_size is not null.
            If out_stride is tuple,  it must contain two intergers,
            (out_stride_H, out_stride_W). Otherwise,
            the out_stride_H = out_stride_W = out_stride.

        name (int): The name of this layer. It is optional.

    Returns:
        output: The output is a LoDTensor with shape
        {input.batch_size * output_height * output_width,
        filter_size_H * filter_size_W * input.channels}.
        If we regard output as a matrix, each row of this matrix is
        a step of a sequence.

    Examples:

        .. code-block:: text

            Given:

            x = [[[[ 6.  2.  1.]
                   [ 8.  3.  5.]
                   [ 0.  2.  6.]]

                  [[ 2.  4.  4.]
                   [ 6.  3.  0.]
                   [ 6.  4.  7.]]]

                 [[[ 6.  7.  1.]
                   [ 5.  7.  9.]
                   [ 2.  4.  8.]]

                  [[ 1.  2.  1.]
                   [ 1.  3.  5.]
                   [ 9.  0.  8.]]]]

            x.dims = {2, 2, 3, 3}

            And:

            filter = [2, 2]
            stride = [1, 1]
            padding = [0, 0]

            Then:

            output.data = [[ 6.  2.  8.  3.  2.  4.  6.  3.]
                           [ 2.  1.  3.  5.  4.  4.  3.  0.]
                           [ 8.  3.  0.  2.  6.  3.  6.  4.]
                           [ 3.  5.  2.  6.  3.  0.  4.  7.]
                           [ 6.  7.  5.  7.  1.  2.  1.  3.]
                           [ 7.  1.  7.  9.  2.  1.  3.  5.]
                           [ 5.  7.  2.  4.  1.  3.  9.  0.]
                           [ 7.  9.  4.  8.  3.  5.  0.  8.]]

            output.dims = {8, 8}

            output.lod = [[4, 4]]

    Examples:

        .. code-block:: python

            output = fluid.layers.im2sequence(
                input=layer, stride=[1, 1], filter_size=[2, 2])

    """

    if isinstance(filter_size, int):
        filter_size = [filter_size, filter_size]
    if isinstance(stride, int):
        stride = [stride, stride]
    if isinstance(padding, int):
        padding = [padding, padding]
    if len(padding) == 2:
        padding.append(padding[0])
        padding.append(padding[1])
    inputs = {"X": input}
    attrs = {"kernels": filter_size, "strides": stride, "padding": padding}
    if input_image_size:
        if isinstance(out_stride, int):
            out_stride = [out_stride, out_stride]
        inputs["Y"] = input_image_size
        attrs["out_stride"] = out_stride
    helper = LayerHelper('im2sequence', **locals())
    out = helper.create_variable_for_type_inference(dtype=helper.input_dtype())
    helper.append_op(
        type='im2sequence', inputs=inputs, outputs={'Out': out}, attrs=attrs)
    return out


@templatedoc()
def row_conv(input, future_context_size, param_attr=None, act=None):
    """
    ${comment}

    Args:
        input (${x_type}): ${x_comment}.
        future_context_size (int): Future context size. Please note, the shape
            of convolution kernel is [future_context_size + 1, D].
        param_attr (ParamAttr): Attributes of parameters, including
            name, initializer etc.
        act (str): Non-linear activation to be applied to output variable.

    Returns:
        ${out_comment}.

    Examples:
        >>> import paddle.fluid as fluid
        >>> x = fluid.layers.data(name='x', shape=[16],
        >>>                        dtype='float32', lod_level=1)
        >>> out = fluid.layers.row_conv(input=x, future_context_size=2)
    """
    helper = LayerHelper('row_conv', **locals())
    dtype = helper.input_dtype()
    filter_shape = [future_context_size + 1, input.shape[1]]
    filter_param = helper.create_parameter(
        attr=helper.param_attr, shape=filter_shape, dtype=dtype)
    out = helper.create_variable_for_type_inference(dtype)
    helper.append_op(
        type='row_conv',
        inputs={'X': [input],
                'Filter': [filter_param]},
        outputs={'Out': [out]})
    return helper.append_activation(out)


@templatedoc()
def multiplex(inputs, index):
    """
    ${comment}

    >>> import paddle.fluid as fluid
    >>> x1 = fluid.layers.data(name='x1', shape=[4], dtype='float32')
    >>> x2 = fluid.layers.data(name='x2', shape=[4], dtype='float32')
    >>> index = fluid.layers.data(name='index', shape=[1], dtype='int32')
    >>> out = fluid.layers.multiplex(inputs=[x1, x2], index=index)

    Args:
       inputs (list): ${x_comment}.
       index (${ids_type}): ${ids_comment}.

    Returns:
        ${out_comment}.
    """
    helper = LayerHelper('multiplex', **locals())

    if not isinstance(inputs, list) and len(inputs) < 2:
        raise ValueError("inputs should be a list object and contains at least "
                         "2 elements.")

    out = helper.create_variable_for_type_inference(inputs[0].dtype)
    helper.append_op(
        type='multiplex',
        inputs={'X': inputs,
                'Ids': index},
        outputs={'Out': [out]})
    return out


def softmax_with_cross_entropy(logits,
                               label,
                               soft_label=False,
                               ignore_index=kIgnoreIndex,
                               numeric_stable_mode=True,
                               return_softmax=False):
    """
    **Softmax With Cross Entropy Operator.**

    Cross entropy loss with softmax is used as the output layer extensively. This
    operator computes the softmax normalized values for each row of the input
    tensor, after which cross-entropy loss is computed. This provides a more
    numerically stable gradient.

    Because this operator performs a softmax on logits internally, it expects
    unscaled logits. This operator should not be used with the output of
    softmax operator since that would produce incorrect results.

    When the attribute soft_label is set false, this operators expects mutually
    exclusive hard labels, each sample in a batch is in exactly one class with a
    probability of 1.0. Each sample in the batch will have a single label.

    The equation is as follows:

    1) Hard label (one-hot label, so every sample has exactly one class)

    .. math::

        loss_j =  -\\text{logit}_{label_j} +
        \\log\\left(\\sum_{i=0}^{K}\\exp(\\text{logit}_i)\\right), j = 1,..., K

    2) Soft label (each sample can have a distribution over all classes)

    .. math::

        loss_j =  -\\sum_{i=0}^{K}\\text{label}_i
        \\left(\\text{logit}_i - \\log\\left(\\sum_{i=0}^{K}
        \\exp(\\text{logit}_i)\\right)\\right), j = 1,...,K

    3) If numeric_stable_mode is True, softmax is calculated first by:

    .. math::

        max_j &= \\max_{i=0}^{K}{\\text{logit}_i}

        log\\_max\\_sum_j &= \\log\\sum_{i=0}^{K}\\exp(logit_i - max_j)

        softmax_j &= \\exp(logit_j - max_j - {log\\_max\\_sum}_j)

    and then cross entropy loss is calculated by softmax and label.

    Args:
        logits (Variable): The unscaled log probabilities, which is a 2-D tensor
            with shape [N x K]. N is the batch_size, and K is the class number.
        label (Variable): The ground truth which is a 2-D tensor. If soft_label
            is set to false, Label is a Tensor<int64> with shape [N x 1]. If
            soft_label is set to true, Label is a Tensor<float/double> with
        soft_label (bool): A flag to indicate whether to interpretate the given
            labels as soft labels. By default, `soft_label` is set to False.
        ignore_index (int): Specifies a target value that is ignored and does
                            not contribute to the input gradient. Only valid
                            if soft_label is set to False. Default: kIgnoreIndex
        numeric_stable_mode (bool): A flag to indicate whether to use a more
                                    numerically stable algorithm. Only valid
                                    when soft_label is False and GPU is used.
                                    When soft_label is True or CPU is used,
                                    the algorithm is always numerically stable.
                                    Note that the speed may be slower when use
                                    stable algorithm. Default: True
        return_softmax (bool): A flag indicating whether to return the softmax
                               along with the cross entropy loss. Default: False

    Returns:
        Variable or Tuple of two Variables: Return the cross entropy loss if \
                                            `return_softmax` is False, otherwise the tuple \
                                            (loss, softmax), where the cross entropy loss is \
                                            a 2-D tensor with shape [N x 1], and softmax is a \
                                            2-D tensor with shape [N x K].

    Examples:
        .. code-block:: python

            data = fluid.layers.data(name='data', shape=[128], dtype='float32')
            label = fluid.layers.data(name='label', shape=[1], dtype='int64')
            fc = fluid.layers.fc(input=data, size=100)
            out = fluid.layers.softmax_with_cross_entropy(
                logits=fc, label=label)
    """
    helper = LayerHelper('softmax_with_cross_entropy', **locals())
    softmax = helper.create_variable_for_type_inference(dtype=logits.dtype)
    loss = helper.create_variable_for_type_inference(dtype=logits.dtype)
    helper.append_op(
        type='softmax_with_cross_entropy',
        inputs={'Logits': logits,
                'Label': label},
        outputs={'Softmax': softmax,
                 'Loss': loss},
        attrs={
            'soft_label': soft_label,
            'ignore_index': ignore_index,
            'numeric_stable_mode': numeric_stable_mode
        })

    if return_softmax:
        return loss, softmax

    return loss


def sampled_softmax_with_cross_entropy(logits,
                                       label,
                                       num_samples,
                                       num_true=1,
                                       remove_accidental_hits=True,
                                       use_customized_samples=False,
                                       customized_samples=None,
                                       customized_probabilities=None,
                                       seed=0):
    """
    **Sampled Softmax With Cross Entropy Operator.**

    Cross entropy loss with sampled softmax is used as the output layer for 
    larger output classes extensively. This operator samples a number of samples
    for all examples, and computes the softmax normalized values for each 
    row of the sampled tensor, after which cross-entropy loss is computed. 

    Because this operator performs a softmax on logits internally, it expects
    unscaled logits. This operator should not be used with the output of
    softmax operator since that would produce incorrect results.
    
    For examples with T true labels (T >= 1), we assume that each true label has
    a probability of 1/T. For each sample, S samples are generated using a
    log uniform distribution. True labels are concatenated with these samples to
    form T + S samples for each example. So, assume the shape of logits is
    [N x K], the shape for samples is [N x (T+S)]. For each sampled label, a 
    probability is calculated, which corresponds to the Q(y|x) in 
    [Jean et al., 2014](http://arxiv.org/abs/1412.2007).
    
    Logits are sampled according to the sampled labels. Then if 
    remove_accidental_hits is True, if a sample[i, j] accidentally hits true 
    labels, then the corresponding sampled_logits[i, j] is minus by 1e20 to 
    make its softmax result close to zero. Then sampled logits are subtracted by
    logQ(y|x), these sampled logits and re-indexed labels are used to compute 
    a softmax with cross entropy.

    Args:
        logits (Variable): The unscaled log probabilities, which is a 2-D tensor
            with shape [N x K]. N is the batch_size, and K is the class number.
        label (Variable): The ground truth which is a 2-D tensor. Label is a 
            Tensor<int64> with shape [N x T], where T is the number of true 
            labels per example. 
        num_samples (int): The number for each example, num_samples should be 
            less than the number of class.
        num_true(int): The number of target classes per training example.
        remove_accidental_hits (bool): A flag indicating whether to remove 
            accidental hits when sampling. If True and if a sample[i, j] 
            accidentally hits true labels, then the corresponding 
            sampled_logits[i, j] is minus by 1e20 to make its softmax result 
            close to zero. Default is True.
        use_customized_samples (bool): Whether to use custom samples and probabities to sample
            logits.
        customized_samples (Variable): User defined samples, which is a 2-D tensor
            with shape [N, T + S]. S is the num_samples, and T is the number of true 
            labels per example. 
        customized_probabilities (Variable): User defined probabilities of samples, 
            a 2-D tensor which has the same shape with customized_samples.
        seed (int): The random seed for generating random number, which is used
            in the process of sampling. Default is 0.

    Returns:
        Variable: Return the cross entropy loss which is a 2-D tensor with shape
                  [N x 1].

    Examples:
        .. code-block:: python

            logits = fluid.layers.data(name='data', shape=[256], dtype='float32')
            label = fluid.layers.data(name='label', shape=[5], dtype='int64')
            fc = fluid.layers.fc(input=data, size=100)
            out = fluid.layers.sampled_softmax_with_cross_entropy(
                logits=fc, label=label, num_samples=25)
    """
    helper = LayerHelper('sample_logits', **locals())
    samples = helper.create_variable_for_type_inference(dtype='int64')
    probabilities = helper.create_variable_for_type_inference(
        dtype=logits.dtype)
    sampled_logits \
        = helper.create_variable_for_type_inference(dtype=logits.dtype)
    sampled_label = helper.create_variable_for_type_inference(dtype='int64')
    sampled_softlabel = helper.create_variable_for_type_inference(
        dtype=logits.dtype)

    helper.append_op(
        type='sample_logits',
        inputs={
            'Logits': logits,
            'Labels': label,
            'CustomizedSamples': customized_samples,
            'CustomizedProbabilities': customized_probabilities
        },
        outputs={
            'Samples': samples,
            'Probabilities': probabilities,
            'SampledLabels': sampled_label,
            'SampledLogits': sampled_logits
        },
        attrs={
            'use_customized_samples': use_customized_samples,
            'uniq': True,
            'remove_accidental_hits': remove_accidental_hits,
            'num_samples': num_samples,
            'seed': seed
        })
    loss = helper.create_variable_for_type_inference(dtype=logits.dtype)
    softmax = helper.create_variable_for_type_inference(dtype=logits.dtype)
    helper.append_op(
        type='one_hot',
        inputs={'X': sampled_label},
        attrs={'depth': num_samples + 1},
        outputs={'Out': sampled_softlabel})

    helper.append_op(
        type='softmax_with_cross_entropy',
        inputs={'Logits': sampled_logits,
                'Label': sampled_softlabel},
        outputs={'Softmax': softmax,
                 'Loss': loss},
        attrs={
            'soft_label': True,
            'ignore_index': False,
            'numeric_stable_mode': False
        })
    return loss / num_true


def smooth_l1(x, y, inside_weight=None, outside_weight=None, sigma=None):
    """
    This layer computes the smooth L1 loss for Variable :attr:`x` and :attr:`y`.
    It takes the first dimension of :attr:`x` and :attr:`y` as batch size.
    For each instance, it computes the smooth L1 loss element by element first
    and then sums all the losses. So the shape of ouput Variable is
    [batch_size, 1].

    Args:
        x (Variable): A tensor with rank at least 2. The input value of smooth
            L1 loss op with shape [batch_size, dim1, ..., dimN].
        y (Variable): A tensor with rank at least 2. The target value of smooth
            L1 loss op with same shape as :attr:`x`.
        inside_weight (Variable|None):  A tensor with rank at least 2. This
            input is optional and should have same shape with :attr:`x`. If
            provided, the result of (:attr:`x` - :attr:`y`) will be multiplied
            by this tensor element by element.
        outside_weight (Variable|None): A tensor with rank at least 2. This
            input is optional and should have same shape with :attr:`x`. If
            provided, the out smooth L1 loss will be multiplied by this tensor
            element by element.
        sigma (float|None): Hyper parameter of smooth L1 loss layer. A float
           scalar with default value 1.0.

    Returns:
        Variable: The output smooth L1 loss with shape [batch_size, 1].

    Examples:
        .. code-block:: python

            data = fluid.layers.data(name='data', shape=[128], dtype='float32')
            label = fluid.layers.data(
                name='label', shape=[100], dtype='float32')
            fc = fluid.layers.fc(input=data, size=100)
            out = fluid.layers.smooth_l1(x=fc, y=label)
    """

    helper = LayerHelper('smooth_l1_loss', **locals())
    diff = helper.create_variable_for_type_inference(dtype=x.dtype)
    loss = helper.create_variable_for_type_inference(dtype=x.dtype)
    helper.append_op(
        type='smooth_l1_loss',
        inputs={
            'X': x,
            'Y': y,
            'InsideWeight': inside_weight,
            'OutsideWeight': outside_weight
        },
        outputs={'Diff': diff,
                 'Out': loss},
        attrs={'sigma': sigma})
    return loss


def one_hot(input, depth):
    """
    This layer creates the one-hot representations for input indices.

    Args:
        input(Variable): Input indices, last dimension must be 1.
        depth(scalar): An interger defining the depth of the one-hot dimension.

    Returns:
        Variable: The one-hot representations of input.

    Examples:
        .. code-block:: python

            label = layers.data(name="label", shape=[1], dtype="float32")
            one_hot_label = layers.one_hot(input=label, depth=10)
    """
    helper = LayerHelper("one_hot", **locals())
    one_hot_out = helper.create_variable_for_type_inference(dtype='float32')
    helper.append_op(
        type="one_hot",
        inputs={'X': input},
        attrs={'depth': depth},
        outputs={'Out': one_hot_out})
    return one_hot_out


def autoincreased_step_counter(counter_name=None, begin=1, step=1):
    """
    Create an auto-increase variable
    which will be automatically increased by 1 every mini-batch
    Return the run counter of the main program, default is started from 1.

    Args:
        counter_name(str): The counter name, default is '@STEP_COUNTER@'.
        begin(int): The first value of this counter.
        step(int): The increment step between each execution.

    Returns:
        Variable: The global run counter.

    Examples:
        .. code-block:: python

           global_step = fluid.layers.autoincreased_step_counter(
               counter_name='@LR_DECAY_COUNTER@', begin=begin, step=1)
    """
    helper = LayerHelper('global_step_counter')
    if counter_name is None:
        counter_name = '@STEP_COUNTER@'
    counter, is_new_var = helper.create_or_get_global_variable(
        name=counter_name, dtype='int64', shape=[1], persistable=True)
    if is_new_var:
        helper.set_variable_initializer(
            counter, initializer=Constant(
                value=begin - 1, force_cpu=True))
        helper.main_program.global_block()._prepend_op(
            type='increment',
            inputs={'X': [counter]},
            outputs={'Out': [counter]},
            attrs={'step': float(step)},
            stop_gradient=True)
        counter.stop_gradient = True

    return counter


def reshape(x, shape, actual_shape=None, act=None, inplace=False, name=None):
    """
    Gives a new shape to the input Tensor without changing its data.

    The target shape can be given by :attr:`shape` or :attr:`actual_shape`.
    :attr:`shape` is a list of integer while :attr:`actual_shape` is a tensor
    variable. :attr:`actual_shape` has a higher priority than :attr:`shape`
    if it is provided, while :attr:`shape` still should be set correctly to
    gurantee shape inference in compile-time.

    Some tricks exist when specifying the target shape.

    1. -1 means the value of this dimension is inferred from the total element
    number of x and remaining dimensions. Thus one and only one dimension can
    be set -1.

    2. 0 means the actual dimension value is going to be copied from the
    corresponding dimension of x. The indice of 0s in shape can not exceed
    Rank(X).

    Here are some examples to explain it.

    1. Given a 3-D tensor x with a shape [2, 4, 6], and the target shape
    is [6, 8], the reshape operator will transform x into a 2-D tensor with
    shape [6, 8] and leaving x's data unchanged.

    2. Given a 3-D tensor x with a shape [2, 4, 6], and the target shape
    specified is [2, 3, -1, 2], the reshape operator will transform x into a
    4-D tensor with shape [2, 3, 4, 2] and leaving x's data unchanged. In this
    case, one dimension of the target shape is set to -1, the value of this
    dimension is inferred from the total element number of x and remaining
    dimensions.

    3. Given a 3-D tensor x with a shape [2, 4, 6], and the target shape
    is [-1, 0, 3, 2], the reshape operator will transform x into a 4-D tensor
    with shape [2, 4, 3, 2] and leaving x's data unchanged. In this case,
    besides -1, 0 means the actual dimension value is going to be copied from
    the corresponding dimension of x.

    Args:
        x(variable): The input tensor.
        shape(list): The new shape. At most one dimension of the new shape can
                     be -1.
        actual_shape(variable): An optional input. If provided, reshape
                                according to this given shape rather than
                                :attr:`shape` specifying shape. That is to
                                say :attr:`actual_shape` has a higher priority
                                than :attr:`shape`.
        act (str): The non-linear activation to be applied to the reshaped tensor
                   variable.
        inplace(bool): If ``inplace`` is `True`, the input and output of ``layers.reshape``
                       are the same variable, otherwise, the input and output of
                       ``layers.reshape`` are different variables. Note that if :attr:`x`
                       is more than one layer's input, ``inplace`` must be :attr:`False`.
        name (str): The name of this layer. It is optional.

    Returns:
        Variable: The reshaped tensor variable if :attr:`act` is None. It is a \
                  new tensor variable if :attr:`inplace` is :attr:`False`, \
                  otherwise it is :attr:`x`. If :attr:`act` is not None, return \
                  the activated tensor variable.

    Raises:
        TypeError: if actual_shape is neither Variable nor None.

    Examples:
        .. code-block:: python

            data = fluid.layers.data(
                name='data', shape=[2, 4, 6], dtype='float32')
            reshaped = fluid.layers.reshape(
                x=data, shape=[-1, 0, 3, 2], inplace=True)
    """

    if not (isinstance(shape, list) or isinstance(shape, tuple)):
        raise ValueError("Input shape must be a python list or tuple.")
    inputs = {"X": x}
    if isinstance(actual_shape, Variable):
        inputs["Shape"] = actual_shape
    elif actual_shape is not None:
        raise TypeError("actual_shape should either be Variable or None")

    # Validate the shape
    unk_dim_idx = -1
    for dim_idx, dim_size in enumerate(shape):
        if dim_size == -1:
            assert unk_dim_idx == -1, (
                "Only one dimension in shape can be unknown.")
            unk_dim_idx = dim_idx
        elif dim_size == 0:
            assert dim_idx < len(x.shape), (
                "The indice of 0s in shape can not exceed Rank(X).")
        else:
            assert dim_size > 0, (
                "Each dimension size given in shape must not be negtive "
                "except one unknown dimension.")

    helper = LayerHelper("reshape2", **locals())
    out = x if inplace else helper.create_variable_for_type_inference(
        dtype=x.dtype)
    x_shape = helper.create_variable_for_type_inference(dtype=x.dtype)
    helper.append_op(
        type="reshape2",
        inputs=inputs,
        attrs={"shape": shape},
        outputs={"Out": out,
                 "XShape": x_shape})

    return helper.append_activation(out)


def squeeze(input, axes, name=None):
    """
    Remove single-dimensional entries from the shape of a tensor. Takes a
    parameter axes with a list of axes to squeeze. If axes is not provided, all
    the single dimensions will be removed from the shape. If an axis is
    selected with shape entry not equal to one, an error is raised.

    For example:

    .. code-block:: text

        Case 1:

          Given
            X.shape = (1, 3, 1, 5)
          and
            axes = [0]
          we get:
            Out.shape = (3, 1, 5)

        Case 2:

          Given
            X.shape = (1, 3, 1, 5)
          and
            axes = []
          we get:
            Out.shape = (3, 5)

    Args:
        input (Variable): The input variable to be squeezed.
        axes (list): List of integers, indicating the dimensions to be squeezed.
        name (str|None): Name for this layer.

    Returns:
        Variable: Output squeezed variable.

    Examples:
        .. code-block:: python

            x = layers.data(name='x', shape=[5, 1, 10])
            y = layers.sequeeze(input=x, axes=[1])
    """
    helper = LayerHelper("squeeze", **locals())
    out = helper.create_variable_for_type_inference(dtype=input.dtype)
    x_shape = helper.create_variable_for_type_inference(dtype=input.dtype)
    helper.append_op(
        type="squeeze2",
        inputs={"X": input},
        attrs={"axes": axes},
        outputs={"Out": out,
                 "XShape": x_shape})

    return out


def unsqueeze(input, axes, name=None):
    """
    Insert single-dimensional entries to the shape of a tensor. Takes one
    required argument axes, a list of dimensions that will be inserted.
    Dimension indices in axes are as seen in the output tensor.

    For example:

    .. code-block:: text

      Given a tensor such that tensor with shape [3, 4, 5],
      then Unsqueezed tensor with axes=[0, 4] has shape [1, 3, 4, 5, 1].

    Args:
        input (Variable): The input variable to be unsqueezed.
        axes (list): List of integers, indicating the dimensions to be inserted.
        name (str|None): Name for this layer.

    Returns:
        Variable: Output unsqueezed variable.

    Examples:
        .. code-block:: python

            x = layers.data(name='x', shape=[5, 10])
            y = layers.unsequeeze(input=x, axes=[1])
    """
    helper = LayerHelper("unsqueeze", **locals())
    out = helper.create_variable_for_type_inference(dtype=input.dtype)
    x_shape = helper.create_variable_for_type_inference(dtype=input.dtype)
    helper.append_op(
        type="unsqueeze2",
        inputs={"X": input},
        attrs={"axes": axes},
        outputs={"Out": out,
                 "XShape": x_shape})

    return out


def lod_reset(x, y=None, target_lod=None):
    """
    Set LoD of :attr:`x` to a new one specified by :attr:`y` or
    :attr:`target_lod`. When :attr:`y` provided, :attr:`y.lod` would be
    considered as target LoD first, otherwise :attr:`y.data` would be
    considered as target LoD. If :attr:`y` is not provided, target LoD should
    be specified by :attr:`target_lod`. If target LoD is specified by
    :attr:`Y.data` or :attr:`target_lod`, only one level LoD is supported.

    .. code-block:: text

        * Example 1:

            Given a 1-level LoDTensor x:
                x.lod =  [[ 2,           3,                   1 ]]
                x.data = [[1.0], [2.0], [3.0], [4.0], [5.0], [6.0]]
                x.dims = [6, 1]

            target_lod: [4, 2]

            then we get a 1-level LoDTensor:
                out.lod =  [[4,                          2]]
                out.data = [[1.0], [2.0], [3.0], [4.0], [5.0], [6.0]]
                out.dims = [6, 1]

        * Example 2:

            Given a 1-level LoDTensor x:
                x.lod =  [[2,            3,                   1]]
                x.data = [[1.0], [2.0], [3.0], [4.0], [5.0], [6.0]]
                x.dims = [6, 1]

            y is a Tensor:
                y.data = [[2, 4]]
                y.dims = [1, 3]

            then we get a 1-level LoDTensor:
                out.lod =  [[2,            4]]
                out.data = [[1.0], [2.0], [3.0], [4.0], [5.0], [6.0]]
                out.dims = [6, 1]

        * Example 3:

            Given a 1-level LoDTensor x:
                x.lod =  [[2,            3,                   1]]
                x.data = [[1.0], [2.0], [3.0], [4.0], [5.0], [6.0]]
                x.dims = [6, 1]

            y is a 2-level LoDTensor:
                y.lod =  [[2, 2], [2, 2, 1, 1]]
                y.data = [[1.1], [2.1], [3.1], [4.1], [5.1], [6.1]]
                y.dims = [6, 1]

            then we get a 2-level LoDTensor:
                out.lod =  [[2, 2], [2, 2, 1, 1]]
                out.data = [[1.0], [2.0], [3.0], [4.0], [5.0], [6.0]]
                out.dims = [6, 1]

    Args:
        x (Variable): Input variable which could be a Tensor or LodTensor.
        y (Variable|None): If provided, output's LoD would be derived
                           from :attr:`y`.
        target_lod (list|tuple|None): One level LoD which should be considered
                                      as target LoD when :attr:`y` not provided.

    Returns:
        Variable: Output variable with LoD specified by this layer.

    Raises:
        ValueError: If :attr:`y` and :attr:`target_lod` are both None.

    Examples:
        .. code-block:: python

            x = layers.data(name='x', shape=[10])
            y = layers.data(name='y', shape=[10, 20], lod_level=2)
            out = layers.lod_reset(x=x, y=y)
    """
    helper = LayerHelper("lod_reset", **locals())
    out = helper.create_variable_for_type_inference(dtype=x.dtype)
    if y is not None:
        helper.append_op(
            type="lod_reset", inputs={'X': x,
                                      'Y': y}, outputs={'Out': out})
    elif target_lod is not None:
        helper.append_op(
            type="lod_reset",
            inputs={'X': x},
            attrs={'target_lod': target_lod},
            outputs={'Out': out})
    else:
        raise ValueError("y and target_lod should not be both None.")

    return out


def lrn(input, n=5, k=1.0, alpha=1e-4, beta=0.75, name=None):
    """
    Local Response Normalization Layer. This layer performs a type of
    "lateral inhibition" by normalizing over local input regions.

    The formula is as follows:

    .. math::

      Output(i, x, y) = Input(i, x, y) / \\left(k + \\alpha \\sum\\limits^{\\min(C, c + n/2)}_{j = \\max(0, c - n/2)}(Input(j, x, y))^2\\right)^{\\beta}

    In the above equation:

    * :math:`n`: The number of channels to sum over.
    * :math:`k`: The offset (avoid being divided by 0).
    * :math:`alpha`: The scaling parameter.
    * :math:`beta`: The exponent parameter.

    Refer to `ImageNet Classification with Deep Convolutional Neural Networks
    <https://papers.nips.cc/paper/4824-imagenet-classification-with-deep-convolutional-neural-networks.pdf>`_

    Args:
        input (Variable): The input tensor of this layer, and the dimension of input tensor must be 4.
        n (int, default 5): The number of channels to sum over.
        k (float, default 1.0): An offset (usually positive to avoid dividing by 0).
        alpha (float, default 1e-4): The scaling parameter.
        beta (float, default 0.75): The exponent.
        name (str, default None): A name for this operation.

    Raises:
        ValueError: If rank of the input tensor is not 4.

    Returns:
        A tensor variable storing the transformation result.

    Examples:
        .. code-block:: python

          data = fluid.layers.data(
              name="data", shape=[3, 112, 112], dtype="float32")
          lrn = fluid.layers.lrn(input=data)
    """
    helper = LayerHelper('lrn', **locals())
    dtype = helper.input_dtype()
    input_shape = input.shape
    dims = len(input_shape)

    if dims != 4:
        raise ValueError(
            "dims of input must be 4(not %d), and it's order must be NCHW" %
            (dims))

    mid_out = helper.create_variable_for_type_inference(
        dtype=dtype, stop_gradient=True)
    lrn_out = helper.create_variable_for_type_inference(dtype)
    helper.append_op(
        type="lrn",
        inputs={"X": input},
        outputs={
            "Out": lrn_out,
            "MidOut": mid_out,
        },
        attrs={"n": n,
               "k": k,
               "alpha": alpha,
               "beta": beta})

    return lrn_out


def pad(x, paddings, pad_value=0., name=None):
    """
    Pads a tensor with a constant value given by :attr:`pad_value`, and the
    padded width is specified by :attr:`paddings`.

    Specifically, the number of values padded before the contents of :attr:`x`
    in dimension :attr:`i` is indicated by :attr:`paddings[i]`, and the number
    of values padded after the contents of :attr:`x` in dimension :attr:`i` is
    indicated by :attr:`paddings[i+1]`.

    See below for an example.

    .. code-block:: text

        Given:
            x = [[1, 2], [3, 4]]

            paddings = [0, 1, 1, 2]

            pad_value = 0

        Return:

            out = [[0, 1, 2, 0, 0]
                   [0, 3, 4, 0, 0]
                   [0, 0, 0, 0, 0]]

    Args:
        x (Variable): The input tensor variable.
        paddings (list): A list of integers. Its elements specify the padded
                         width before and after for each dimension in turn.
                         The length of :attr:paddings must be
                         :math:`rank(x) \\times 2`.
        pad_value (float): The constant value used to pad.
        name(str|None): A name for this layer(optional). If set None, the layer
                        will be named automatically.

    Returns:
        Variable: The padded tensor variable.

    Examples:
        .. code-block:: python

            # x is a rank 2 tensor variable.
            out = fluid.layers.pad(
                x=x, paddings=[0, 1, 1, 2], pad_value=0.)
    """
    helper = LayerHelper('pad', input=x, **locals())
    dtype = helper.input_dtype()
    out = helper.create_variable_for_type_inference(dtype)
    helper.append_op(
        type='pad',
        inputs={'X': x},
        outputs={'Out': out},
        attrs={'paddings': paddings,
               'pad_value': float(pad_value)})
    return out


def pad_constant_like(x, y, pad_value=0., name=None):
    """
    Pad input(Y) with :attr:`pad_value`, the number of values padded to
    the edges of each axis is specified by the difference of the shape
    of X and Y. ((0, shape_x_0 - shape_y_0), ... (0, shape_x_n - shape_y_n))
    unique pad widths for each axis. The input should be a k-D
    tensor(k > 0 and k < 7).

    See below for an example.

    .. code-block:: text

        Given:
            X = [[[[ 0,  1,  2],
                   [ 3,  4,  5]],
                  [[ 6,  7,  8],
                   [ 9, 10, 11]],
                  [[12, 13, 14],
                   [15, 16, 17]]],
                 [[[18, 19, 20],
                   [21, 22, 23]],
                  [[24, 25, 26],
                   [27, 28, 29]],
                  [[30, 31, 32],
                   [33, 34, 35]]]]
            X.shape = (2, 3, 2, 3)

            Y = [[[[35, 36, 37]],
                  [[38, 39, 40]],
                  [[41, 42, 43]]]]
            Y.shape = (1, 3, 1, 3)
		And
            pad_value = -1,

        Return:
            Out = [[[[35, 36, 37],
                     [-1, -1, -1]],
                    [[38, 39, 40],
                     [-1, -1, -1]],
                    [[41, 42, 43],
                     [-1, -1, -1]]],
                  [[[-1, -1, -1],
                    [-1, -1, -1]],
                   [[-1, -1, -1],
                    [-1, -1, -1]],
                   [[-1, -1, -1],
                    [-1, -1, -1]]]]
            Out.shape = (2, 3, 2, 3)

    Args:
        x (Variable): The input tensor variable.
        y (Variable): The input tensor variable.
        pad_value (float): The constant value used to pad.
        name(str|None): A name for this layer(optional). If set None, the layer
                        will be named automatically.

    Returns:
        Variable: The padded tensor variable.

    Examples:
        .. code-block:: python

            # x is a rank 4 tensor variable, x.shape = (2, 3, 2, 3)
            # y is a rank 4 tensor variable, y.shape = (1, 3, 1, 3)
            out = fluid.layers.pad_constant_like(x=x, y=y, pad_value=0.)
            # out is a rank 4 tensor variable, and out.shape = [2, 3 ,2 , 3]
    """
    helper = LayerHelper('pad_constant_like', input=x, **locals())
    dtype = helper.input_dtype()
    out = helper.create_variable_for_type_inference(dtype)
    helper.append_op(
        type='pad_constant_like',
        inputs={'X': x,
                'Y': y},
        outputs={'Out': out},
        attrs={'pad_value': float(pad_value)})
    return out


def label_smooth(label,
                 prior_dist=None,
                 epsilon=0.1,
                 dtype="float32",
                 name=None):
    """
    Label smoothing is a mechanism to regularize the classifier layer and is
    called label-smoothing regularization (LSR).

    Label smoothing is proposed to encourage the model to be less confident,
    since optimizing the log-likelihood of the correct label directly may
    cause overfitting and reduce the ability of the model to adapt. Label
    smoothing replaces the ground-truth label :math:`y` with the weighted sum
    of itself and some fixed distribution :math:`\mu`. For class :math:`k`,
    i.e.

    .. math::

        \\tilde{y_k} = (1 - \epsilon) * y_k + \epsilon * \mu_k,

    where :math:`1 - \epsilon` and :math:`\epsilon` are the weights
    respectively, and :math:`\\tilde{y}_k` is the smoothed label. Usually
    uniform distribution is used for :math:`\mu`.

    See more details about label smoothing in https://arxiv.org/abs/1512.00567.

    Args:
        label(Variable): The input variable containing the label data. The
                          label data should use one-hot representation.
        prior_dist(Variable): The prior distribution to be used to smooth
                              labels. If not provided, an uniform distribution
                              is used. The shape of :attr:`prior_dist` should
                              be :math:`(1, class\_num)`.
        epsilon(float): The weight used to mix up the original ground-truth
                        distribution and the fixed distribution.
        dtype(np.dtype|core.VarDesc.VarType|str): The type of data : float32,
                                                  float_64, int etc.
        name(str|None): A name for this layer(optional). If set None, the layer
                        will be named automatically.

    Returns:
        Variable: The tensor variable containing the smoothed labels.

    Examples:
        .. code-block:: python

            label = layers.data(name="label", shape=[1], dtype="float32")
            one_hot_label = layers.one_hot(input=label, depth=10)
            smooth_label = layers.label_smooth(
                label=one_hot_label, epsilon=0.1, dtype="float32")
    """
    if epsilon > 1. or epsilon < 0.:
        raise ValueError("The value of epsilon must be between 0 and 1.")
    helper = LayerHelper("label_smooth", **locals())
    label.stop_gradient = True
    smooth_label = helper.create_variable_for_type_inference(dtype)
    helper.append_op(
        type="label_smooth",
        inputs={"X": label,
                "PriorDist": prior_dist} if prior_dist else {"X": label},
        outputs={"Out": smooth_label},
        attrs={"epsilon": float(epsilon)})
    return smooth_label


@templatedoc()
def roi_pool(input, rois, pooled_height=1, pooled_width=1, spatial_scale=1.0):
    """
    ${comment}

    Args:
        input (Variable): ${x_comment}
        rois (Variable): ROIs (Regions of Interest) to pool over.
        pooled_height (integer): ${pooled_height_comment} Default: 1
        pooled_width (integer): ${pooled_width_comment} Default: 1
        spatial_scale (float): ${spatial_scale_comment} Default: 1.0

    Returns:
        Variable: ${out_comment}.

    Examples:
        .. code-block:: python

            pool_out = fluid.layers.roi_pool(input=x, rois=rois, 7, 7, 1.0)
    """
    helper = LayerHelper('roi_pool', **locals())
    dtype = helper.input_dtype()
    pool_out = helper.create_variable_for_type_inference(dtype)
    argmaxes = helper.create_variable_for_type_inference(dtype='int32')
    helper.append_op(
        type="roi_pool",
        inputs={"X": input,
                "ROIs": rois},
        outputs={"Out": pool_out,
                 "Argmax": argmaxes},
        attrs={
            "pooled_height": pooled_height,
            "pooled_width": pooled_width,
            "spatial_scale": spatial_scale
        })
    return pool_out


@templatedoc()
def roi_align(input,
              rois,
              pooled_height=1,
              pooled_width=1,
              spatial_scale=1.0,
              sampling_ratio=-1,
              name=None):
    """
    ${comment}

    Args:
        input (Variable): ${x_comment}
        rois (Variable): ROIs (Regions of Interest) to pool over.
        pooled_height (integer): ${pooled_height_comment} Default: 1
        pooled_width (integer): ${pooled_width_comment} Default: 1
        spatial_scale (float): ${spatial_scale_comment} Default: 1.0
        sampling_ratio(intger): ${sampling_ratio_comment} Default: -1

    Returns:
        Variable: ${out_comment}.
    Examples:
        .. code-block:: python

            align_out = fluid.layers.roi_align(input=x,
                                               rois=rois,
                                               pooled_height=7,
                                               pooled_width=7,
                                               spatial_scale=0.5,
                                               sampling_ratio=-1)
    """
    helper = LayerHelper('roi_align', **locals())
    dtype = helper.input_dtype()
    align_out = helper.create_variable_for_type_inference(dtype)
    helper.append_op(
        type="roi_align",
        inputs={"X": input,
                "ROIs": rois},
        outputs={"Out": align_out},
        attrs={
            "pooled_height": pooled_height,
            "pooled_width": pooled_width,
            "spatial_scale": spatial_scale,
            "sampling_ratio": sampling_ratio
        })
    return align_out


def dice_loss(input, label, epsilon=0.00001):
    """
    Dice loss for comparing the similarity of two batch of data,
    usually is used for binary image segmentation i.e. labels are binary.
    The dice loss can be defined as below equation:

    .. math::

        dice\_loss &= 1 - \\frac{2 * intersection\_area}{total\_area} \\\\
                  &= \\frac{(total\_area - intersection\_area) - intersection\_area}{total\_area} \\\\
                  &= \\frac{(union\_area - intersection\_area)}{total\_area}


    Args:
        input (Variable): The predictions with rank>=2. The first dimension is batch size,
                          and the last dimension is class number.
        label (Variable): The groud truth with the same rank with input. The first dimension
                          is batch size, and the last dimension is 1.
        epsilon (float): The epsilon will be added to the numerator and denominator.
                         If both input and label are empty, it makes sure dice is 1.
                         Default: 0.00001

    Returns:
        dice_loss (Variable): The dice loss with shape [1].

    Examples:
        .. code-block:: python

            predictions = fluid.layers.softmax(x)
            loss = fluid.layers.dice_loss(input=predictions, label=label, 2)
    """
    label = one_hot(label, depth=input.shape[-1])
    reduce_dim = list(range(1, len(input.shape)))
    inse = reduce_sum(input * label, dim=reduce_dim)
    dice_denominator = reduce_sum(
        input, dim=reduce_dim) + reduce_sum(
            label, dim=reduce_dim)
    dice_score = 1 - inse * 2 / (dice_denominator + epsilon)
    return reduce_mean(dice_score)


def image_resize(input,
                 out_shape=None,
                 scale=None,
                 name=None,
                 resample='BILINEAR',
                 actual_shape=None,
                 align_corners=True,
                 align_mode=1):
    """
    **Resize a Batch of Images**

    The input must be a tensor of the shape (num_batches, channels, in_h, in_w),
    and the resizing only applies on the last two dimensions(hight and width).

    Supporting resample methods:

        'BILINEAR' : Bilinear interpolation

        'NEAREST' : Nearest neighbor interpolation

    Nearest neighbor interpolation is to perform nearest neighbor interpolation
    in both the 3rd dimention(in height direction) and the 4th dimention(in width 
    direction) on input tensor.
            
    Bilinear interpolation is an extension of linear interpolation for 
    interpolating functions of two variables (e.g. H-direction and 
    W-direction in this op) on a rectilinear 2D grid. The key idea is 
    to perform linear interpolation first in one direction, and then 
    again in the other direction.

    Align_corners and align_mode are optinal parameters,the calculation method 
    of interpolation can be selected by them.

    Example:

    .. code-block:: text

        For scale:
          
            if align_corners = True && out_size > 1 :

              scale_factor = (in_size-1.0)/(out_size-1.0)
            
            else:
              
              scale_factor = float(in_size/out_size)
            
          
        Nearest neighbor interpolation:
          
          if:
              align_corners = False

              input : (N,C,H_in,W_in)
              output: (N,C,H_out,W_out) where:

              H_out = floor (H_{in} * scale_{factor})
              W_out = floor (W_{in} * scale_{factor})

          else:
              align_corners = True

              input : (N,C,H_in,W_in)
              output: (N,C,H_out,W_out) where:

              H_out = round(H_{in} * scale_{factor})
              W_out = round(W_{in} * scale_{factor})

        Bilinear interpolation:
<<<<<<< HEAD
=======

          if:
              align_corners = False , align_mode = 0
              
              input : (N,C,H_in,W_in)
              output: (N,C,H_out,W_out) where:
              
              H_out = (H_{in}+0.5) * scale_{factor} - 0.5
              W_out = (W_{in}+0.5) * scale_{factor} - 0.5
>>>>>>> e2da3a5b

          if:
              align_corners = False , align_mode = 0
              
              input : (N,C,H_in,W_in)
              output: (N,C,H_out,W_out) where:
              
              H_out = (H_{in}+0.5) * scale_{factor} - 0.5
              W_out = (W_{in}+0.5) * scale_{factor} - 0.5

<<<<<<< HEAD

          else:
           
              input : (N,C,H_in,W_in)
              output: (N,C,H_out,W_out) where:

=======
          else:
           
              input : (N,C,H_in,W_in)
              output: (N,C,H_out,W_out) where:

>>>>>>> e2da3a5b
              H_out = H_{in} * scale_{factor}
              W_out = W_{in} * scale_{factor}

    For details of nearest neighbor interpolation, please refer to Wikipedia: 
    https://en.wikipedia.org/wiki/Nearest-neighbor_interpolation.

    For details of bilinear interpolation, please refer to Wikipedia: 
    https://en.wikipedia.org/wiki/Bilinear_interpolation.



    Args:
        input (Variable): The input tensor of image resize layer,
                          This is a 4-D tensor of the shape
                          (num_batches, channels, in_h, in_w).
        out_shape(list|tuple|Variable|None): Output shape of image resize
                                    layer, the shape is (out_h, out_w).
                                    Default: None
        scale(float|None): The multiplier for the input height or width.
                         At least one of out_shape or scale must be set.
                         And out_shape has a higher priority than scale.
                         Default: None
        name(str|None): A name for this layer(optional). If set None, the layer
                        will be named automatically.
        resample(str): The resample method. It supports 'BILINEAR' and 'NEAREST'
                       currently.
                       Default: 'BILINEAR'
        actual_shape(Variable): An optional input to specify output shape
                                dynamically. If provided, image resize
                                according to this given shape rather than
                                :attr:`out_shape` and :attr:`scale` specifying
                                shape. That is to say actual_shape has the
                                highest priority. It is recommended to use
                                actual_shape instead of :attr:`out_shape` if you
                                want to specify output shape dynamically. When
                                using actual_shape to specify output shape, one of
                                :attr:`out_shape` and :attr:`scale` should also be
                                set, otherwise errors would be occured in graph
                                constructing stage.
                                Default: None
        align_corners(bool) :  An optional bool, If True, the centers of the 4 corner pixels of the 
                               input and output tensors are aligned, preserving the values at the 
                               corner pixels.
                               Default: True
        align_mode(int)  :  An optional for bilinear interpolation. can be \'0\' 
                            for src_idx = scale*(dst_indx+0.5)-0.5 , can be \'1\' for 
                            src_idx = scale*dst_index .

    Returns:
        Variable: The output is a 4-D tensor of the shape
        (num_batches, channls, out_h, out_w).

    Raises:
        TypeError: out_shape should be a list or tuple or Variable.
        TypeError: actual_shape should either be Variable or None.
        ValueError: The 'resample' of image_resize can only be 'BILINEAR'
                    or 'NEAREST' currently.
        ValueError: One of out_shape and scale must not be None.
        ValueError: out_shape length should be 2.
        TypeError: align_corners shoule be a bool value
        ValueError: align_mode can only be '0' or '1'

    Examples:
        .. code-block:: python

            out = fluid.layers.image_resize(input, out_shape=[12, 12], resample="NEAREST")
    """
    resample_methods = {
        'BILINEAR': 'bilinear',
        'NEAREST': 'nearest',
    }
    if resample not in resample_methods:
        raise ValueError(
            "The 'resample' of image_resize can only be 'BILINEAR' or 'NEAREST' currently."
        )
    resample_type = resample_methods[resample]

    if not isinstance(align_corners, bool):
        raise TypeError("Attr align_corners should be a bool value")
    if align_mode != 0 and align_mode != 1:
        raise ValueError("align_mode can only be 0 or 1")

    if out_shape is None and scale is None:
        raise ValueError("One of out_shape and scale must not be None.")
    helper = LayerHelper('{}_interp'.format(resample_type), **locals())
    dtype = helper.input_dtype()

    def _is_list_or_turple_(data):
        return (isinstance(data, list) or isinstance(data, tuple))

    out_h = 0
    out_w = 0
    inputs = {"X": input}
    if out_shape is not None:
        if isinstance(out_shape, Variable):
            warnings.warn("out_shape as Variable type is deprecated, \
                    it is recommended to use actual_shape instead of \
                    out_shape to specify output shape dynamically.")
            inputs['OutSize'] = out_shape
        elif not (_is_list_or_turple_(out_shape)):
            raise TypeError("out_shape should be a list or tuple or Variable.")
        elif len(out_shape) != 2:
            raise ValueError("out_shape length should be 2.")

        out_shape = list(map(int, out_shape))
        out_h = out_shape[0]
        out_w = out_shape[1]
    else:
        out_h = int(input.shape[2] * scale)
        out_w = int(input.shape[3] * scale)

    if isinstance(actual_shape, Variable):
        inputs["OutSize"] = actual_shape
    elif actual_shape is not None:
        raise TypeError("actual_shape should either be Variable or None.")

    out = helper.create_variable_for_type_inference(dtype)
    helper.append_op(
        type='{}_interp'.format(resample_type),
        inputs=inputs,
        outputs={"Out": out},
        attrs={
            "out_h": out_h,
            "out_w": out_w,
            "interp_method": resample_type,
            "align_corners": align_corners,
            "align_mode": align_mode
        })
    return out


@templatedoc(op_type="bilinear_interp")
def resize_bilinear(input,
                    out_shape=None,
                    scale=None,
                    name=None,
                    actual_shape=None,
                    align_corners=True,
                    align_mode=1):
    """
    Resize input by performing bilinear interpolation based on given
    output shape which specified by actual_shape, out_shape and scale
    in priority order.

    Bilinear interpolation is an extension of linear interpolation for
    interpolating functions of two variables (e.g. H-direction and
    W-direction in this op) on a rectilinear 2D grid. The key idea is
    to perform linear interpolation first in one direction, and then
    again in the other direction.

    For details of bilinear interpolation, please refer to Wikipedia:
    https://en.wikipedia.org/wiki/Bilinear_interpolation

    Align_corners and align_mode are optinal parameters,the calculation 
    method of interpolation can be selected by them.

    Example:

    .. code-block:: text

        For scale:
          
            if align_corners = True && out_size > 1 :

              scale_factor = (in_size-1.0)/(out_size-1.0)
            
            else:
              
              scale_factor = float(in_size/out_size)     

        Bilinear interpolation:
<<<<<<< HEAD
=======

          if:
              align_corners = False , align_mode = 0
              
              input : (N,C,H_in,W_in)
              output: (N,C,H_out,W_out) where:
              
              H_out = (H_{in}+0.5) * scale_{factor} - 0.5
              W_out = (W_{in}+0.5) * scale_{factor} - 0.5
>>>>>>> e2da3a5b

          if:
              align_corners = False , align_mode = 0
              
              input : (N,C,H_in,W_in)
              output: (N,C,H_out,W_out) where:
              
              H_out = (H_{in}+0.5) * scale_{factor} - 0.5
              W_out = (W_{in}+0.5) * scale_{factor} - 0.5

<<<<<<< HEAD

          else:

              input : (N,C,H_in,W_in)
              output: (N,C,H_out,W_out) where:

=======
          else:

              input : (N,C,H_in,W_in)
              output: (N,C,H_out,W_out) where:

>>>>>>> e2da3a5b
              H_out = H_{in} * scale_{factor}
              W_out = W_{in} * scale_{factor}



    Args:
        input(${x_type}): ${x_comment}.

        out_shape(${out_size_type}): ${out_size_comment}.

        scale(float|None): The multiplier for the input height or width. At
             least one of out_shape or scale must be set. And out_shape has
             a higher priority than scale. Default: None.

        name(str|None): The output variable name.
        actual_shape(Variable): An optional input to specify output shape
                                dynamically. If provided, image resize
                                according to this given shape rather than
                                :attr:`out_shape` and :attr:`scale` specifying
                                shape. That is to say actual_shape has the
                                highest priority. It is recommended to use
                                actual_shape instead of :attr:`out_shape` if you
                                want to specify output shape dynamically. When
                                using actual_shape to specify output shape, one of
                                :attr:`out_shape` and :attr:`scale` should also be
                                set, otherwise errors would be occured in graph
                                constructing stage.
                                Default: None
        align_corners(bool): ${align_corners_comment}
        align_mode(bool): ${align_mode_comment}

    Returns:
        ${out_comment}.

    Examples:
        .. code-block:: python

            out = fluid.layers.resize_bilinear(input, out_shape=[12, 12])
    """

    return image_resize(input, out_shape, scale, name, 'BILINEAR', actual_shape,
                        align_corners, align_mode)


@templatedoc(op_type="nearest_interp")
def resize_nearest(input,
                   out_shape=None,
                   scale=None,
                   name=None,
                   actual_shape=None,
                   align_corners=True):
    """
    Resize input by performing nearest neighbor interpolation in both the
    3rd dimension(in height direction) and the 4th dimension(in width
    direction) based on given output shape which is specified by actual_shape,
    out_shape and scale in priority order.

    Example:

    .. code-block:: text
<<<<<<< HEAD

        For scale:
          
            if align_corners = True && out_size > 1 :

              scale_factor = (in_size-1.0)/(out_size-1.0)
            
            else:
              
              scale_factor = float(in_size/out_size)
            
          
        Nearest neighbor interpolation:
          
          if:
              align_corners = False

              input : (N,C,H_in,W_in)
              output: (N,C,H_out,W_out) where:

              H_out = floor(H_{in} * scale_{factor})
              W_out = floor(W_{in} * scale_{factor})

          else:
              align_corners = True

              input : (N,C,H_in,W_in)
              output: (N,C,H_out,W_out) where:

=======

        For scale:
          
            if align_corners = True && out_size > 1 :

              scale_factor = (in_size-1.0)/(out_size-1.0)
            
            else:
              
              scale_factor = float(in_size/out_size)
            
          
        Nearest neighbor interpolation:
          
          if:
              align_corners = False

              input : (N,C,H_in,W_in)
              output: (N,C,H_out,W_out) where:

              H_out = floor(H_{in} * scale_{factor})
              W_out = floor(W_{in} * scale_{factor})

          else:
              align_corners = True

              input : (N,C,H_in,W_in)
              output: (N,C,H_out,W_out) where:

>>>>>>> e2da3a5b
              H_out = round(H_{in} * scale_{factor})
              W_out = round(W_{in} * scale_{factor})


    For details of nearest neighbor interpolation, please refer to Wikipedia:
    https://en.wikipedia.org/wiki/Nearest-neighbor_interpolation

    Args:
        input(${x_type}): ${x_comment}.

        out_shape(${out_size_type}): ${out_size_comment}.

        scale(float|None): The multiplier for the input height or width. At
             least one of out_shape or scale must be set. And out_shape has
             a higher priority than scale. Default: None.

        name(str|None): The output variable name.
        actual_shape(Variable): An optional input to specify output shape
                                dynamically. If provided, image resize
                                according to this given shape rather than
                                :attr:`out_shape` and :attr:`scale` specifying
                                shape. That is to say actual_shape has the
                                highest priority. It is recommended to use
                                actual_shape instead of :attr:`out_shape` if you
                                want to specify output shape dynamically. When
                                using actual_shape to specify output shape, one of
                                :attr:`out_shape` and :attr:`scale` should also be
                                set, otherwise errors would be occured in graph
                                constructing stage.
                                Default: None
        align_corners(bool): ${align_corners_comment}

    Returns:
        ${out_comment}.

    Examples:
        .. code-block:: python

            out = fluid.layers.resize_nearest(input, out_shape=[12, 12])
    """

    return image_resize(input, out_shape, scale, name, 'NEAREST', actual_shape,
                        align_corners)


def image_resize_short(input, out_short_len, resample='BILINEAR'):
    """
    Resize a batch of images. The short edge of input images will be
    resized to the given 'out_short_len'. The long edge of input images
    will be resized proportionately to make images' length-width ratio
    constant.

    Args:
        input (Variable): The input tensor of image resize layer,
                          This is a 4-D tensor of the shape
                          (num_batches, channels, in_h, in_w).
        out_short_len(int): The length of output images' short edge.
        resample (str): resample method, default: BILINEAR.

    Returns:
        Variable: The output is a 4-D tensor of the shape
        (num_batches, channls, out_h, out_w).
    """
    in_shape = input.shape
    if len(in_shape) != 4:
        raise ValueError(
            "The rank of input must be 4 (num_batches, channels, in_h, in_w).")
    hw = in_shape[2:4]
    short_idx = hw.index(min(hw))
    long_idx = 1 - short_idx
    out_shape = list(hw)
    out_shape[short_idx] = out_short_len
    out_shape[long_idx] = int(
        float(out_shape[long_idx]) * (float(out_short_len) / float(hw[
            short_idx])) + 0.5)
    return image_resize(input=input, out_shape=out_shape, resample=resample)


def gather(input, index):
    """
    **Gather Layer**

    Output is obtained by gathering entries of the outer-most dimension
    of X indexed by `index` and concatenate them together.

    .. math::

        Out = X[Index]


    .. code-block:: text


                Given:

                X = [[1, 2],
                     [3, 4],
                     [5, 6]]

                Index = [1, 2]

                Then:

                Out = [[3, 4],
                       [5, 6]]

    Args:
        input (Variable): The source input with rank>=1.
        index (Variable): The index input with rank=1.

    Returns:
        output (Variable): The output is a tensor with the same rank as input.

    Examples:

        .. code-block:: python

            output = fluid.layers.gather(x, index)
    """
    helper = LayerHelper('gather', **locals())
    dtype = helper.input_dtype()
    out = helper.create_variable_for_type_inference(dtype)
    helper.append_op(
        type="gather",
        inputs={"X": input,
                "Index": index},
        outputs={"Out": out})
    return out


def scatter(input, index, updates, name=None):
    """
    **Scatter Layer**

    Output is obtained by updating the input on selected indices on the first
    axis.

    .. math::

        Out = X
        Out[Ids] = Updates

    Args:
        input (Variable): The source input with rank>=1.
        index (Variable): The index input with rank=1. Its dtype should be
                          int32 or int64 as it is used as indexes.
        updates (Variable): The updated value of scatter op.
        name (str|None): The output variable name. Default None.

    Returns:
        output (Variable): The output is a tensor with the same shape as input.

    Examples:

        .. code-block:: python

            output = fluid.layers.scatter(input, index, updates)

    """
    helper = LayerHelper('scatter', **locals())
    dtype = helper.input_dtype()
    out = helper.create_variable_for_type_inference(dtype)
    helper.append_op(
        type="scatter",
        inputs={"X": input,
                "Ids": index,
                "Updates": updates},
        outputs={"Out": out})
    return out


def sequence_scatter(input, index, updates, name=None):
    """
    **Sequence Scatter Layer**

    This operator scatters the Updates tensor to the input X. It uses the LoD
    information of Ids to select the rows to update, and use the values in Ids as
    the columns to update in each row of X.

    Here is an example:

    Given the following input:

    .. code-block:: text

        input.data = [[1.0, 1.0, 1.0, 1.0, 1.0, 1.0],
                      [1.0, 1.0, 1.0, 1.0, 1.0, 1.0],
                      [1.0, 1.0, 1.0, 1.0, 1.0, 1.0]]
        input.dims = [3, 6]

        index.data = [[0], [1], [2], [5], [4], [3], [2], [1], [3], [2], [5], [4]]
        index.lod =  [[0,        3,                       8,                 12]]

        updates.data = [[0.3], [0.3], [0.4], [0.1], [0.2], [0.3], [0.4], [0.0], [0.2], [0.3], [0.1], [0.4]]
        updates.lod =  [[  0,            3,                                 8,                         12]]

    Then we have the output:

    .. code-block:: text

        out.data = [[1.3, 1.3, 1.4, 1.0, 1.0, 1.0],
                    [1.0, 1.0, 1.4, 1.3, 1.2, 1.1],
                    [1.0, 1.0, 1.3, 1.2, 1.4, 1.1]]
        out.dims = X.dims = [3, 6]

    Args:
        input (Variable): The source input with rank>=1.
        index (Variable): A LoD Tensor. The index input of sequence scatter op
            where input will be  updated. The index input with rank=1. Its dtype
            should be int32 or int64 as it is used as indexes.
        updates (Variable): A LoD Tensor. The values to scatter to the input
            tensor X, must be a LoDTensor with the same LoD information as index.
        name (str|None): The output variable name. Default None.

    Returns:
        Variable: The output is a tensor with the same shape as input.

    Examples:

        .. code-block:: python

            output = fluid.layers.sequence_scatter(input, index, updates)

    """
    helper = LayerHelper('sequence_scatter', **locals())
    dtype = helper.input_dtype()
    out = helper.create_variable_for_type_inference(dtype)
    helper.append_op(
        type="sequence_scatter",
        inputs={"X": input,
                "Ids": index,
                "Updates": updates},
        outputs={"Out": out})
    return out


@templatedoc()
def random_crop(x, shape, seed=None):
    """
    ${comment}

    Args:
        x(${x_type}): ${x_comment}
        shape(${shape_type}): ${shape_comment}
        seed(int|${seed_type}|None): ${seed_comment} By default, the seed will
            get from `random.randint(-65536, 65535)`.

    Returns:
        ${out_comment}

    Examples:
        >>> img = fluid.layers.data("img", [3, 256, 256])
        >>> cropped_img = fluid.layers.random_crop(img, shape=[3, 224, 224])
    """
    helper = LayerHelper("random_crop", **locals())
    dtype = x.dtype
    out = helper.create_variable_for_type_inference(dtype)
    if seed is None:
        seed = np.random.randint(-65536, 65536)
    op_attrs = {"shape": shape}
    if isinstance(seed, int):
        op_attrs["startup_seed"] = seed
        seed = helper.create_variable(
            name=unique_name.generate("random_crop_seed"),
            dtype="int64",
            persistable=True)
    elif not isinstance(seed, Variable):
        raise ValueError("'seed' must be a Variable or an int.")
    helper.append_op(
        type="random_crop",
        inputs={"X": x,
                "Seed": seed},
        outputs={"Out": out,
                 "SeedOut": seed},
        attrs=op_attrs)
    return out


def log(x, name=None):
    """
    Calculates the natural log of the given input tensor, element-wise.

    .. math::

        Out = \\ln(x)

    Args:
        x (Variable): Input tensor.
        name (str|None, default None): A name for this layer If set None,
            the layer will be named automatically.

    Returns:
        Variable: The natural log of the input tensor computed element-wise.

    Examples:

        .. code-block:: python

            output = fluid.layers.log(x)
    """
    helper = LayerHelper('log', **locals())
    dtype = helper.input_dtype(input_param_name='x')
    out = helper.create_variable_for_type_inference(dtype)
    helper.append_op(type="log", inputs={"X": x}, outputs={"Out": out})
    return out


def relu(x, name=None):
    """
    Relu takes one input data (Tensor) and produces one output data (Tensor)
    where the rectified linear function, y = max(0, x), is applied to
    the tensor elementwise.

    .. math::

        Out = \\max(0, x)

    Args:
        x (Variable): The input tensor.
        name (str|None, default None): A name for this layer If set None,
            the layer will be named automatically.

    Returns:
        Variable: The output tensor with the same shape as input.

    Examples:

        .. code-block:: python

            output = fluid.layers.relu(x)
    """
    helper = LayerHelper('relu', **locals())
    dtype = helper.input_dtype(input_param_name='x')
    out = helper.create_variable_for_type_inference(dtype)
    helper.append_op(
        type="relu", inputs={"X": helper.input('x')}, outputs={"Out": out})
    return out


@templatedoc()
def selu(x, scale=None, alpha=None, name=None):
    """
    ${comment}

    Args:
        x (Variable): The input tensor.
        scale(float, None): If the scale is not set,
            the default value is 1.0507009873554804934193349852946.
            For more information about this value, please refer
            to: https://arxiv.org/abs/1706.02515.
        alpha(float, None): If the alpha is not set,
            the default value is 1.6732632423543772848170429916717.
            For more information about this value, please refer
            to: https://arxiv.org/abs/1706.02515.
        name (str|None, default None): A name for this layer If set None,
            the layer will be named automatically.

    Returns:
        Variable: The output tensor with the same shape as input.

    Examples:

        .. code-block:: python

            output = fluid.layers.selu(x)
    """
    helper = LayerHelper('selu', **locals())
    dtype = helper.input_dtype(input_param_name='x')
    out = helper.create_variable_for_type_inference(dtype)
    attrs = {}
    if scale is not None:
        attrs["scale"] = scale
    if alpha is not None:
        attrs["alpha"] = alpha

    helper.append_op(
        type="selu", inputs={"X": x}, outputs={"Out": out}, attrs=attrs)
    return out


def mean_iou(input, label, num_classes):
    """
    Mean Intersection-Over-Union is a common evaluation metric for
    semantic image segmentation, which first computes the IOU for each
    semantic class and then computes the average over classes.
    IOU is defined as follows:

    .. math::

        IOU = \\frac{true\_positive}{(true\_positive + false\_positive + false\_negative)}.

    The predictions are accumulated in a confusion matrix and mean-IOU
    is then calculated from it.


    Args:
        input (Variable): A Tensor of prediction results for semantic labels with type int32 or int64.
        label (Variable): A Tensor of ground truth labels with type int32 or int64.
                           Its shape should be the same as input.
        num_classes (int): The possible number of labels.

    Returns:
        mean_iou (Variable),out_wrong(Variable),out_correct(Variable):

                     Three variables:

                     - mean_iou : A Tensor representing the mean intersection-over-union with shape [1].
                     - out_wrong: A Tensor with shape [num_classes]. The wrong numbers of each class.
                     - out_correct: A Tensor with shape [num_classes]. The correct numbers of each class.

    Examples:

        .. code-block:: python

            iou, wrongs, corrects = fluid.layers.mean_iou(predict, label, num_classes)
    """
    helper = LayerHelper('mean_iou', **locals())
    dtype = helper.input_dtype()
    out_mean_iou = helper.create_variable_for_type_inference(dtype='float32')
    out_wrong = helper.create_variable_for_type_inference(dtype='int32')
    out_correct = helper.create_variable_for_type_inference(dtype='int32')
    helper.append_op(
        type="mean_iou",
        inputs={"Predictions": input,
                "Labels": label},
        outputs={
            "OutMeanIou": out_mean_iou,
            "OutWrong": out_wrong,
            "OutCorrect": out_correct
        },
        attrs={"num_classes": num_classes})
    return out_mean_iou, out_wrong, out_correct


def crop(x, shape=None, offsets=None, name=None):
    """
    Crop input into output, as specified by offsets and shape.

    .. code-block:: text

        * Case 1:
            Given
                X = [[0, 1, 2, 0, 0]
                     [0, 3, 4, 0, 0]
                     [0, 0, 0, 0, 0]],
            and
                shape = [2, 2],
                offsets = [0, 1],
            output is:
                Out = [[1, 2],
                       [3, 4]].
        * Case 2:
            Given
                X = [[0, 1, 2, 5, 0]
                     [0, 3, 4, 6, 0]
                     [0, 0, 0, 0, 0]],
            and shape is tensor
                shape = [[0, 0, 0]
                         [0, 0, 0]]
            and
                offsets = [0, 1],

            output is:
                Out = [[1, 2, 5],
                       [3, 4, 6]].

    Args:
        x (Variable): The input tensor variable.
        shape (Variable|list/tuple of integer): The output shape is specified
            by `shape`, which can a Variable or a list/tupe of integer.
            If a tensor Variable, it's rank must be the same as `x`. This way
            is suitable for the case that the output shape may be changed each
            iteration. If a list/tupe of integer, it's length must be the same
            as the rank of `x`
        offsets (Variable|list/tuple of integer|None): Specifies the copping
            offsets at each dimension. It can be a Variable or or a list/tupe
            of integer. If a tensor Variable, it's rank must be the same as `x`.
            This way is suitable for the case that the offsets may be changed
            each iteration. If a list/tupe of integer, it's length must be the
            same as the rank of `x`. If None, the offsets are 0 at each
            dimension.
        name(str|None): A name for this layer(optional). If set None, the layer
                        will be named automatically.

    Returns:
        Variable: The cropped tensor variable.

    Raises:
        ValueError: If shape is not a list, tuple or Variable.

    Examples:

        .. code-block:: python

            x = fluid.layers.data(name="x", shape=[3, 5], dtype="float32")
            y = fluid.layers.data(name="y", shape=[2, 3], dtype="float32")
            crop = fluid.layers.crop(x, shape=y)

            # or
            z = fluid.layers.data(name="z", shape=[3, 5], dtype="float32")
            crop = fluid.layers.crop(z, shape=[-1, 2, 3])

    """
    helper = LayerHelper('crop', **locals())

    if not (isinstance(shape, list) or isinstance(shape, tuple) or \
            isinstance(shape, Variable)):
        raise ValueError("The shape should be a list, tuple or Variable.")

    if offsets is None:
        offsets = [0] * len(x.shape)

    out = helper.create_variable_for_type_inference(x.dtype)
    ipts = {'X': x}
    attrs = {}
    if isinstance(shape, Variable):
        ipts['Y'] = shape
    else:
        attrs['shape'] = shape
    if isinstance(offsets, Variable):
        ipts['Offsets'] = offsets
    else:
        attrs['offsets'] = offsets

    helper.append_op(
        type='crop',
        inputs=ipts,
        outputs={'Out': out},
        attrs=None if len(attrs) == 0 else attrs)
    return out


def affine_grid(theta, out_shape, name=None):
    """
    It generates a grid of (x,y) coordinates using the parameters of
    the affine transformation that correspond to a set of points where
    the input feature map should be sampled to produce the transformed
    output feature map.

    .. code-block:: text

        * Case 1:

          Given:

              theta = [[[x_11, x_12, x_13]
                        [x_14, x_15, x_16]]
                       [[x_21, x_22, x_23]
                        [x_24, x_25, x_26]]]

              out_shape = [2, 3, 5, 5]

          Step 1:

              Generate normalized coordinates according to out_shape.
              The values of the normalized coordinates are in the interval between -1 and 1.
              The shape of the normalized coordinates is [2, H, W] as below:

              C = [[[-1.  -1.  -1.  -1.  -1. ]
                    [-0.5 -0.5 -0.5 -0.5 -0.5]
                    [ 0.   0.   0.   0.   0. ]
                    [ 0.5  0.5  0.5  0.5  0.5]
                    [ 1.   1.   1.   1.   1. ]]
                   [[-1.  -0.5  0.   0.5  1. ]
                    [-1.  -0.5  0.   0.5  1. ]
                    [-1.  -0.5  0.   0.5  1. ]
                    [-1.  -0.5  0.   0.5  1. ]
                    [-1.  -0.5  0.   0.5  1. ]]]
              C[0] is the coordinates in height axis and  C[1] is the coordinates in width axis.

          Step2:

              Tanspose and reshape C to shape [H * W, 2] and append ones to last dimension. The we get:
              C_ = [[-1.  -1.   1. ]
                    [-0.5 -1.   1. ]
                    [ 0.  -1.   1. ]
                    [ 0.5 -1.   1. ]
                    [ 1.  -1.   1. ]
                    [-1.  -0.5  1. ]
                    [-0.5 -0.5  1. ]
                    [ 0.  -0.5  1. ]
                    [ 0.5 -0.5  1. ]
                    [ 1.  -0.5  1. ]
                    [-1.   0.   1. ]
                    [-0.5  0.   1. ]
                    [ 0.   0.   1. ]
                    [ 0.5  0.   1. ]
                    [ 1.   0.   1. ]
                    [-1.   0.5  1. ]
                    [-0.5  0.5  1. ]
                    [ 0.   0.5  1. ]
                    [ 0.5  0.5  1. ]
                    [ 1.   0.5  1. ]
                    [-1.   1.   1. ]
                    [-0.5  1.   1. ]
                    [ 0.   1.   1. ]
                    [ 0.5  1.   1. ]
                    [ 1.   1.   1. ]]
          Step3:
              Compute output by equation $$Output[i] = C_ * Theta[i]^T$$

    Args:
        theta (Variable): A batch of affine transform parameters with shape [N, 2, 3].
        out_shape (Variable | list | tuple): The shape of target output with format [N, C, H, W].
                                             ``out_shape`` can be a Variable or a list or tuple.
        name(str|None): A name for this layer(optional). If set None, the layer
                        will be named automatically.

    Returns:
        Variable: The output with shape [N, H, W, 2].

    Raises:
        ValueError: If the type of arguments is not supported.

    Examples:

        .. code-block:: python

            theta = fluid.layers.data(name="x", shape=[2, 3], dtype="float32")
            out_shape = fluid.layers.data(name="y", shape=[-1], dtype="float32")
            data = fluid.layers.affine_grid(theta, out_shape)

            # or
            data = fluid.layers.affine_grid(theta, [5, 3, 28, 28])

    """
    helper = LayerHelper('affine_grid')

    if not (isinstance(out_shape, list) or isinstance(out_shape, tuple) or \
            isinstance(out_shape, Variable)):
        raise ValueError("The out_shape should be a list, tuple or Variable.")

    if not isinstance(theta, Variable):
        raise ValueError("The theta should be a Variable.")

    out = helper.create_variable_for_type_inference(theta.dtype)
    ipts = {'Theta': theta}
    attrs = {}
    if isinstance(out_shape, Variable):
        ipts['OutputShape'] = out_shape
    else:
        attrs['output_shape'] = out_shape

    helper.append_op(
        type='affine_grid',
        inputs=ipts,
        outputs={'Output': out},
        attrs=None if len(attrs) == 0 else attrs)
    return out


def rank_loss(label, left, right, name=None):
    """

    **Rank loss layer for RankNet**

    `RankNet <http://icml.cc/2015/wp-content/uploads/2015/06/icml_ranking.pdf>`_
    is a pairwise ranking model with a training sample consisting of a pair
    of documents, A and B. Label P indicates whether A is ranked higher than B
    or not:

    P = {0, 1} or {0, 0.5, 1}, where 0.5 means that there is no information
    about the rank of the input pair.

    Rank loss layer takes three inputs: left ( :math:`o_i` ), right ( :math:`o_j` ) and
    label ( :math:`P_{i,j}` ). The inputs respectively represent RankNet's output scores
    for documents A and B and the value of label P. The following equation
    computes rank loss C_{i,j} from the inputs:

    .. math::

      C_{i,j} &= -\\tilde{P_{ij}} * o_{i,j} + \log(1 + e^{o_{i,j}}) \\\\

      o_{i,j} &=  o_i - o_j  \\\\

      \\tilde{P_{i,j}} &= \\left \{0, 0.5, 1 \\right \} \ or \ \\left \{0, 1 \\right \}


    Rank loss layer takes batch inputs with size batch_size (batch_size >= 1).

    Args:
        label (Variable): Indicats whether A ranked higher than B or not.
        left (Variable): RankNet's output score for doc A.
        right (Variable): RankNet's output score for doc B.
        name(str|None): A name for this layer(optional). If set None, the layer
                        will be named automatically.

    Returns:
        list: The value of rank loss.

    Raises:
        ValueError: Any of label, left, and right is not a variable.

    Examples:

        .. code-block:: python

            label = fluid.layers.data(name="label", shape=[4, 1], dtype="float32")
            left = fluid.layers.data(name="left", shape=[4, 1], dtype="float32")
            right = fluid.layers.data(name="right", shape=[4, 1], dtype="float32")
            out = fluid.layers.rank_loss(label, left, right)

    """
    helper = LayerHelper('rank_loss', **locals())

    if not (isinstance(label, Variable)):
        raise ValueError("The label should be a Variable")

    if not (isinstance(left, Variable)):
        raise ValueError("The left should be a Variable")

    if not (isinstance(right, Variable)):
        raise ValueError("The right should be a Variable")

    out = helper.create_variable_for_type_inference("float32")

    helper.append_op(
        type='rank_loss',
        inputs={"Label": label,
                "Left": left,
                "Right": right},
        outputs={'Out': out})
    return out


def margin_rank_loss(label, left, right, margin=0.1, name=None):
    """
    Margin Ranking Loss Layer for ranking problem,
    which compares left score and right score passed in.
    The ranking loss can be defined as following equation:

    .. math::

        rank\_loss = max(0, -label * (left - right) + margin)

    Args:
       label (Variable): Indicates whether the left is ranked higher than the right or not.
       left (Variable): Ranking score for left.
       right (Variable): Ranking score for right.
       margin (float): Indicates the given margin.
       name (str|None): A name for this layer (optional). If set None, the layer
                       will be named automatically.

    Returns:
       Variable: The ranking loss.

    Raises:
       ValueError: Any of label, left, and right is not a Variable.

    Examples:

        .. code-block:: python

           label = fluid.layers.data(name="label", shape=[4, 1], dtype="float32")
           left = fluid.layers.data(name="left", shape=[4, 1], dtype="float32")
           right = fluid.layers.data(name="right", shape=[4, 1], dtype="float32")
           out = fluid.layers.margin_rank_loss(label, left, right)
    """
    helper = LayerHelper('margin_rank_loss', **locals())
    if not isinstance(label, Variable):
        raise ValueError("The label should be a Variable.")
    if not isinstance(left, Variable):
        raise ValueError("The left should be a Variable.")
    if not isinstance(right, Variable):
        raise ValueError("The right should be a Variable.")
    out = helper.create_variable_for_type_inference(left.dtype)
    act = helper.create_variable_for_type_inference(left.dtype)
    helper.append_op(
        type='margin_rank_loss',
        inputs={"Label": label,
                "X1": left,
                "X2": right},
        outputs={'Out': out,
                 'Activated': act},
        attrs={'margin': margin})
    return out


def pad2d(input,
          paddings=[0, 0, 0, 0],
          mode='constant',
          pad_value=0.0,
          data_format="NCHW",
          name=None):
    """
    Pad 2-d images accordding to 'paddings' and 'mode'.
    If mode is 'reflect', paddings[0] and paddings[1] must be no greater
    than height-1. And the width dimension has the same condition.

    Example:
        .. code-block:: text

	      Given that X is a channel of image from input:

	      X = [[1, 2, 3],
		   [4, 5, 6]]

	      Case 0:

		paddings = [0, 1, 2, 3],
		mode = 'constant'
		pad_value = 0

		Out = [[0, 0, 1, 2, 3, 0, 0, 0]
		       [0, 0, 4, 5, 6, 0, 0, 0]
		       [0, 0, 0, 0, 0, 0, 0, 0]]

	      Case 1:

		paddings = [0, 1, 2, 1],
		mode = 'reflect'

		Out = [[3, 2, 1, 2, 3, 2]
		       [6, 5, 4, 5, 6, 5]
		       [3, 2, 1, 2, 3, 2]]

	      Case 2:

		paddings = [0, 1, 2, 1],
		mode = 'edge'

		Out = [[1, 1, 1, 2, 3, 3]
		       [4, 4, 4, 5, 6, 6]
		       [4, 4, 4, 5, 6, 6]]


    Args:
        input (Variable): The input image with [N, C, H, W] format or [N, H, W, C] format.
        paddings (tuple|list|Variable): The padding size. If padding is a tuple, it must
            contain four integers, (padding_top, padding_bottom, padding_left, padding_right).
            Default: padding = [0, 0, 0, 0].
        mode (str): Three modes: constant(default), reflect, edge. Default: constant
        pad_value (float32): The value to fill the padded areas in constant mode. Default: 0
        data_format (str): An optional string from: "NHWC", "NCHW". Specify the data format of
                           the input data.
                           Default: "NCHW"
        name (str|None): A name for this layer(optional). If set None, the layer
            will be named automatically.

    Returns:
        Variable: The tensor variable padded accordding to paddings and mode.


    Examples:
        .. code-block:: python

          data = fluid.layers.data(name='data', shape=[3, 32, 32], dtype='float32')
          result = fluid.layers.pad2d(input=data, padding=[1,2,3,4], mode='reflect')
    """

    helper = LayerHelper('pad2d', **locals())
    dtype = helper.input_dtype(input_param_name='input')
    out = helper.create_variable_for_type_inference(dtype)
    inputs = {'X': input}
    attrs = {'mode': mode, 'pad_value': pad_value, 'data_format': data_format}

    if isinstance(paddings, Variable):
        inputs['Paddings'] = paddings
        attrs['paddings'] = []
    else:
        attrs['paddings'] = paddings

    helper.append_op(
        type='pad2d', inputs=inputs, outputs={"Out": out}, attrs=attrs)

    return out


@templatedoc()
def elu(x, alpha=1.0, name=None):
    """
    ${comment}
    Args:
        x(${x_type}): ${x_comment}
        alpha(${alpha_type}|1.0): ${alpha_comment}
        name(str|None): A name for this layer(optional). If set None, the layer
                        will be named automatically.

    Returns:
        output(${out_type}): ${out_comment}

    Examples:

        .. code-block:: python

            x = fluid.layers.data(name="x", shape=[3,10,32,32], dtype="float32")
            y = fluid.layers.elu(x, alpha=0.2)
    """
    helper = LayerHelper('elu', **locals())
    out = helper.create_variable_for_type_inference(dtype=x.dtype)
    helper.append_op(
        type='elu',
        inputs={'X': x},
        outputs={'Out': out},
        attrs={'alpha': alpha})
    return out


@templatedoc()
def relu6(x, threshold=6.0, name=None):
    """
    ${comment}
    Args:
        x(${x_type}): ${x_comment}
        threshold(${threshold_type}|6.0): ${threshold_comment}
        name(str|None): A name for this layer(optional). If set None, the layer
                        will be named automatically.

    Returns:
        output(${out_type}): ${out_comment}

    Examples:

        .. code-block:: python

            x = fluid.layers.data(name="x", shape=[3,10,32,32], dtype="float32")
            y = fluid.layers.relu6(x, threshold=6.0)
    """
    helper = LayerHelper('relu6', **locals())
    out = helper.create_variable_for_type_inference(dtype=x.dtype)
    helper.append_op(
        type='relu6',
        inputs={'X': x},
        outputs={'Out': out},
        attrs={'threshold': threshold})
    return out


@templatedoc()
def pow(x, factor=1.0, name=None):
    """
    ${comment}
    Args:
        x(${x_type}): ${x_comment}
        factor(${factor_type}|1.0): ${factor_comment}
        name(str|None): A name for this layer(optional). If set None, the layer
                        will be named automatically.

    Returns:
        output(${out_type}): ${out_comment}

    Examples:

        .. code-block:: python

            x = fluid.layers.data(name="x", shape=[3,10,32,32], dtype="float32")
            y = fluid.layers.pow(x, factor=2.0)
    """
    helper = LayerHelper('pow', **locals())
    out = helper.create_variable_for_type_inference(dtype=x.dtype)
    helper.append_op(
        type='pow',
        inputs={'X': x},
        outputs={'Out': out},
        attrs={'factor': factor})
    return out


@templatedoc()
def stanh(x, scale_a=2.0 / 3.0, scale_b=1.7159, name=None):
    """
    ${comment}
    Args:
        x(${x_type}): ${x_comment}
        scale_a(${scale_a_type}|2.0 / 3.0): ${scale_a_comment}
        scale_b(${scale_b_type}|1.7159): ${scale_b_comment}
        name(str|None): A name for this layer(optional). If set None, the layer
                        will be named automatically.

    Returns:
        output(${out_type}): ${out_comment}

    Examples:

        .. code-block:: python

            x = fluid.layers.data(name="x", shape=[3,10,32,32], dtype="float32")
            y = fluid.layers.stanh(x, scale_a=0.67, scale_b=1.72)
    """
    helper = LayerHelper('stanh', **locals())
    out = helper.create_variable_for_type_inference(dtype=x.dtype)
    helper.append_op(
        type='stanh',
        inputs={'X': x},
        outputs={'Out': out},
        attrs={'scale_a': scale_a,
               'scale_b': scale_b})
    return out


@templatedoc()
def hard_sigmoid(x, slope=0.2, offset=0.5, name=None):
    """
    ${comment}
    Args:
        x(${x_type}): ${x_comment}
        slope(${slope_type}|0.2): ${slope_comment}
        offset(${offset_type}|0.5): ${offset_comment}
        name(str|None): A name for this layer(optional). If set None, the layer
                        will be named automatically.

    Returns:
        output(${out_type}): ${out_comment}

    Examples:

        .. code-block:: python

            x = fluid.layers.data(name="x", shape=[3,10,32,32], dtype="float32")
            y = fluid.layers.hard_sigmoid(x, slope=0.3, offset=0.8)
    """
    helper = LayerHelper('hard_sigmoid', **locals())
    out = helper.create_variable_for_type_inference(dtype=x.dtype)
    helper.append_op(
        type='hard_sigmoid',
        inputs={'X': x},
        outputs={'Out': out},
        attrs={'slope': slope,
               'offset': offset})
    return out


@templatedoc()
def swish(x, beta=1.0, name=None):
    """
    ${comment}
    Args:
        x(${x_type}): ${x_comment}
        beta(${beta_type}|1.0): ${beta_comment}
        name(str|None): A name for this layer(optional). If set None, the layer
                        will be named automatically.

    Returns:
        output(${out_type}): ${out_comment}

    Examples:

        .. code-block:: python

            x = fluid.layers.data(name="x", shape=[3,10,32,32], dtype="float32")
            y = fluid.layers.swish(x, beta=2.0)
    """
    helper = LayerHelper('swish', **locals())
    out = helper.create_variable_for_type_inference(dtype=x.dtype)
    helper.append_op(
        type='swish',
        inputs={'X': x},
        outputs={'Out': out},
        attrs={'slope': beta})
    return out


def prelu(x, mode, param_attr=None, name=None):
    """
    Equation:

    .. math::
        y = \max(0, x) + \\alpha * \min(0, x)

    Args:
        x (Variable): The input tensor.
        param_attr(ParamAttr|None): The parameter attribute for the learnable
          weight (alpha).
        mode (string): The mode for weight sharing. It supports all, channel
          and element. all: all elements share same weight
          channel:elements in a channel share same weight
          element:each element has a weight
        name(str|None): A name for this layer(optional). If set None, the layer
          will be named automatically.

    Returns:
        Variable: The output tensor with the same shape as input.

    Examples:

        .. code-block:: python

            x = fluid.layers.data(name="x", shape=[10,10], dtype="float32")
            mode = 'channel'
            output = fluid.layers.prelu(x,mode)
    """
    helper = LayerHelper('prelu', **locals())
    if mode not in ['all', 'channel', 'element']:
        raise ValueError('mode should be one of all, channel, element.')
    alpha_shape = [1]
    if mode == 'channel':
        alpha_shape = [1, x.shape[1], 1, 1]
    elif mode == 'element':
        alpha_shape = x.shape
    dtype = helper.input_dtype(input_param_name='x')
    alpha = helper.create_parameter(
        attr=helper.param_attr,
        shape=alpha_shape,
        dtype='float32',
        is_bias=False,
        default_initializer=Constant(1.0))
    out = helper.create_variable_for_type_inference(dtype)
    helper.append_op(
        type="prelu",
        inputs={"X": x,
                'Alpha': alpha},
        attrs={"mode": mode},
        outputs={"Out": out})
    return out


@templatedoc()
def brelu(x, t_min=0.0, t_max=24.0, name=None):
    """
    ${comment}
    Args:
        x(${x_type}): ${x_comment}
        t_min(${t_min_type}|0.0): ${t_min_comment}
        t_max(${t_max_type}|24.0): ${t_max_comment}
        name(str|None): A name for this layer(optional). If set None, the layer
                        will be named automatically.
    Returns:
        output(${out_type}): ${out_comment}

    Examples:

    .. code-block:: python

            x = fluid.layers.data(name="x", shape=[2,3,16,16], dtype="float32")
            y = fluid.layers.brelu(x, t_min=1.0, t_max=20.0)
    """
    helper = LayerHelper('brelu', **locals())
    out = helper.create_variable_for_type_inference(dtype=x.dtype)
    helper.append_op(
        type='brelu',
        inputs={'X': x},
        outputs={'Out': out},
        attrs={'t_min': t_min,
               't_max': t_max})
    return out


@templatedoc()
def leaky_relu(x, alpha=0.02, name=None):
    """
    ${comment}
    Args:
        x(${x_type}): ${x_comment}
        alpha(${alpha_type}|0.02): ${alpha_comment}
        name(str|None): A name for this layer(optional). If set None, the layer
                        will be named automatically.
    Returns:
        output(${out_type}): ${out_comment}

    Examples:

        .. code-block:: python

            x = fluid.layers.data(name="x", shape=[2,3,16,16], dtype="float32")
            y = fluid.layers.leaky_relu(x, alpha=0.01)
    """
    helper = LayerHelper('leaky_relu', **locals())
    out = helper.create_variable_for_type_inference(dtype=x.dtype)
    helper.append_op(
        type='leaky_relu',
        inputs={'X': x},
        outputs={'Out': out},
        attrs={'alpha': alpha})
    return out


@templatedoc()
def soft_relu(x, threshold=40.0, name=None):
    """
    ${comment}
    Args:
        x(${x_type}): ${x_comment}
        threshold(${threshold_type}|40.0): ${threshold_comment}
        name(str|None): A name for this layer(optional). If set None, the layer
                        will be named automatically.
    Returns:
        output(${out_type}): ${out_comment}

    Examples:

        .. code-block:: python

            x = fluid.layers.data(name="x", shape=[2,3,16,16], dtype="float32")
            y = fluid.layers.soft_relu(x, threshold=20.0)
    """
    helper = LayerHelper('soft_relu', **locals())
    out = helper.create_variable_for_type_inference(dtype=x.dtype)
    helper.append_op(
        type='soft_relu',
        inputs={'X': x},
        outputs={'Out': out},
        attrs={'threshold': threshold})
    return out


def flatten(x, axis=1, name=None):
    """
    **Flatten layer**
    Flattens the input tensor into a 2D matrix.

    For Example:

    .. code-block:: text

        Case 1:

          Given
            X.shape = (3, 100, 100, 4)

          and
            axis = 2

          We get:
            Out.shape = (3 * 100, 4 * 100)

        Case 2:

          Given
            X.shape = (3, 100, 100, 4)

          and
            axis = 0

          We get:
            Out.shape = (1, 3 * 100 * 100 * 4)

    Args:
        x (Variable): A tensor of rank >= axis.
        axis (int): Indicate up to which input dimensions (exclusive) should
                    be flattened to the outer dimension of the output.
                    The value for axis must be in the range [0, R], where R
                    is the rank of the input tensor. When axis = 0, the shape
                    of the output tensor is (1, (d_0 X d_1 ... d_n), where the
                    shape of the input tensor is (d_0, d_1, ... d_n).
        name(str|None): A name for this layer(optional). If set None, the layer
                        will be named automatically.

    Returns:
        Variable: A 2D tensor with the contents of the input tensor, with input \
                  dimensions up to axis flattened to the outer dimension of \
                  the output and remaining input dimensions flattened into the \
                  inner dimension of the output.

    Raises:
        ValueError: If x is not a variable.
        ValueError: If axis is not in range [0, rank(x)].

    Examples:

        .. code-block:: python

            x = fluid.layers.data(name="x", shape=[4, 4, 3], dtype="float32")
            out = fluid.layers.flatten(x=x, axis=2)
    """
    helper = LayerHelper('flatten', **locals())

    if not (isinstance(x, Variable)):
        raise ValueError("The input x should be a Variable")

    if not (isinstance(axis, int)) or axis > len(x.shape) or axis < 0:
        raise ValueError("The axis should be a int, and in range [0, rank(x)]")

    out = helper.create_variable_for_type_inference(x.dtype)
    x_shape = helper.create_variable_for_type_inference(x.dtype)
    helper.append_op(
        type='flatten2',
        inputs={"X": x},
        outputs={'Out': out,
                 'XShape': x_shape},
        attrs={"axis": axis})
    return out


def sequence_enumerate(input, win_size, pad_value=0, name=None):
    """
    Generate a new sequence for the input index sequence, which enumerates all the
    sub-sequences with length `win_size` of the input.
    The enumerated sequence has the same 1st dimension with variable `input`, and
    the 2nd dimension is `win_size`, padded by `pad_value` if necessary in generation.

    .. code-block:: text

        Case 1:

          Input:
            X.lod = [[0, 3, 5]]
            X.data = [[1], [2], [3], [4], [5]]
            X.dims = [5, 1]

          Attrs:
            win_size = 2
            pad_value = 0

          Output:
            Out.lod = [[0, 3, 5]]
            Out.data = [[1, 2], [2, 3], [3, 0], [4, 5], [5, 0]]
            Out.dims = [5, 2]

    Args:
        input (Variable): The input variable which is a index sequence.
        win_size (int): The window size for enumerating all sub-sequences.
        pad_value (int): The padding value, default 0.

    Returns:
        Variable: The enumerate sequence variable which is a LoDTensor.

    Examples:
        .. code-block:: python

            x = fluid.layers.data(shape[30, 1], dtype='int32', lod_level=1)
            out = fluid.layers.sequence_enumerate(input=x, win_size=3, pad_value=0)
    """
    helper = LayerHelper('sequence_enumerate', **locals())
    out = helper.create_variable_for_type_inference(
        helper.input_dtype(), stop_gradient=True)
    helper.append_op(
        type='sequence_enumerate',
        inputs={'X': input},
        outputs={'Out': out},
        attrs={'win_size': win_size,
               'pad_value': pad_value})
    return out


def sequence_mask(x, maxlen=None, dtype='int64', name=None):
    """
    **SequenceMask Layer**

    This layer outputs a mask according to the input :code:`x` and
    :code:`maxlen` with data type of :code:`dtype`.

    Supposing :code:`x` is a Tensor with shape [d_1, d_2, ..., d_n], the
    :code:`y` is a mask with shape [d_1, d_2, ..., d_n, maxlen], where:

    .. math::

        y(i_1, i_2,..., i_n, j) = (j < x(i_1, i_2,..., i_n))

    Args:
        x (Variable): Input tensor of sequence_mask layer,
                      whose elements are integers less than :code:`maxlen`.
        maxlen (int|None): Maximum length of the sequence. If :code:`maxlen`
                           is None, it would be replace with :math:`max(x)`.
        dtype (np.dtype|core.VarDesc.VarType|str): Data type of the output.
        name (str|None): A name for this layer(optional). If set None, the
                         layer will be named automatically.

    Returns:
        Variable: The output sequence mask.

    """

    helper = LayerHelper('sequence_mask', **locals())
    if name is None:
        out = helper.create_variable_for_type_inference(dtype=dtype)
    else:
        out = helper.create_variable_for_type_inference(dtype=dtype, name=name)

    helper.append_op(
        type='sequence_mask',
        inputs={'X': [x]},
        outputs={'Y': out},
        attrs={
            'maxlen': maxlen if maxlen is not None else -1,
            'out_dtype': out.dtype
        })
    return out


def stack(x, axis=0):
    """
    **Stack Layer**

    This layer stacks all of the input :code:`x` along axis.

    Input :code:`x` can be a single variable, a :code:`list` of variables,
    or a :code:`tuple` of variables. If :code:`x` is a :code:`list` or
    :code:`tuple`, the shapes of all these variables must be the same.
    Supposing the shape of each input is :math:`[d_0, d_1, ..., d_{n-1}]`,
    the shape of the output variable would be
    :math:`[d_0, d_1, ..., d_{axis}=len(x), ..., d_{n-1}]`.
    If :code:`axis` < 0, it would be replaced with :code:`axis+rank(x[0])+1`.
    If :code:`axis` is None, it would be replaced with 0.

    For Example:

    .. code-block:: text

        Case 1:
          Input:
            x[0].data = [ [1.0 , 2.0 ] ]
            x[0].dims = [1, 2]
            x[1].data = [ [3.0 , 4.0 ] ]
            x[1].dims = [1, 2]
            x[2].data = [ [5.0 , 6.0 ] ]
            x[2].dims = [1, 2]

          Attrs:
            axis = 0

          Output:
            Out.data =[ [ [1.0, 2.0] ],
                        [ [3.0, 4.0] ],
                        [ [5.0, 6.0] ] ]
            Out.dims = [3, 1, 2]

        Case 2:
          Given
            x[0].data = [ [1.0 , 2.0 ] ]
            x[0].dims = [1, 2]
            x[1].data = [ [3.0 , 4.0 ] ]
            x[1].dims = [1, 2]
            x[2].data = [ [5.0 , 6.0 ] ]
            x[2].dims = [1, 2]

          Attrs:
            axis = 1 or axis = -2

          Output:
            Out.data =[ [ [1.0, 2.0]
                          [3.0, 4.0]
                          [5.0, 6.0] ] ]
            Out.dims = [1, 3, 2]

    Args:
        x (Variable|list(Variable)|tuple(Variable)): Input variables.
        axis (int|None): The axis along which all inputs are stacked.

    Returns:
        Variable: The stacked variable.

    """

    helper = LayerHelper('stack', **locals())
    axis = 0 if axis is None else axis

    if not isinstance(x, list) and not isinstance(x, tuple):
        x = [x]

    out = helper.create_variable_for_type_inference(x[0].dtype)
    helper.append_op(
        type='stack', inputs={'X': x}, outputs={'Y': out},
        attrs={'axis': axis})

    return out


def unstack(x, axis=0, num=None):
    """
    **UnStack Layer**

    This layer unstacks input :code:`x` into several tensors along axis.

    If :code:`axis` < 0, it would be replaced with :code:`axis+rank(x)`.
    If :code:`num` is None, it would be inferred from :code:`x.shape[axis]`,
    and if :code:`x.shape[axis]` <= 0 or is unknown, :code:`ValueError` is
    raised.

    Args:
        x (Variable): Input variable.
        axis (int): The axis along which the input is unstacked.
        num (int|None): The number of output variables.

    Returns:
        list(Variable): The unstacked variables.

    """

    helper = LayerHelper('unstack', **locals())
    if num is None:
        if axis is None or x.shape[axis] <= 0:
            raise ValueError('unknown unstack number')
        else:
            num = x.shape[axis]

    outs = []
    for _ in range(num):
        outs.append(helper.create_variable_for_type_inference(x.dtype))

    helper.append_op(
        type='unstack',
        inputs={'X': [x]},
        outputs={'Y': outs},
        attrs={'axis': axis,
               'num': num})
    return outs


def expand(x, expand_times, name=None):
    """Expand operator tiles the input by given times number. You should set times
    number for each dimension by providing attribute 'expand_times'. The rank of X
    should be in [1, 6]. Please note that size of 'expand_times' must be the same
    with X's rank. Following is a using case:


    .. code-block:: text

        Input(X) is a 3-D tensor with shape [2, 3, 1]:

                [
                   [[1], [2], [3]],
                   [[4], [5], [6]]
                ]

        Attr(expand_times):  [1, 2, 2]

        Output(Out) is a 3-D tensor with shape [2, 6, 2]:

                [
                    [[1, 1], [2, 2], [3, 3], [1, 1], [2, 2], [3, 3]],
                    [[4, 4], [5, 5], [6, 6], [4, 4], [5, 5], [6, 6]]
                ]

    Args:
        x (Variable): A tensor with rank in [1, 6].
        expand_times (list|tuple): Expand times number for each dimension.

    Returns:
        Variable: The expanded variable which is a LoDTensor. After expanding, size of each dimension of Output(Out) is equal to ithe size of the corresponding dimension of Input(X) multiplying the corresponding value given by expand_times.


    Examples:
        .. code-block:: python

            x = fluid.layers.data(name='x', shape=[10], dtype='float32')
            out = fluid.layers.expand(x=x, expand_times=[1, 2, 2])
    """
    helper = LayerHelper('expand', input=x, **locals())
    dtype = helper.input_dtype(input_param_name='x')
    out = helper.create_variable_for_type_inference(dtype)
    helper.append_op(
        type='expand',
        inputs={'X': x},
        outputs={'Out': out},
        attrs={'expand_times': expand_times})
    return out


from paddle.fluid.framework import convert_np_dtype_to_dtype_


@templatedoc()
def uniform_random_batch_size_like(input,
                                   shape,
                                   dtype='float32',
                                   input_dim_idx=0,
                                   output_dim_idx=0,
                                   min=-1.0,
                                   max=1.0,
                                   seed=0):
    """
    ${comment}

    Args:
        input (Variable): ${input_comment}
        shape (tuple|list): ${shape_comment}
        input_dim_idx (Int): ${input_dim_idx_comment}
        output_dim_idx (Int): ${output_dim_idx_comment}
        min (Float): ${min_comment}
        max (Float): ${max_comment}
        seed (Int): ${seed_comment}
        dtype(np.dtype|core.VarDesc.VarType|str): The type of data : float32, float_16, int etc
    Returns:
        out (Variable): ${out_comment}

    Examples:
        .. code-block:: python

            input = layers.data(name="input", shape=[13, 11], dtype='float32')
            out = layers.uniform_random_batch_size_like(input, [-1, 11])
    """

    helper = LayerHelper('uniform_random_batch_size_like', **locals())
    out = helper.create_variable_for_type_inference(dtype)
    c_dtype = convert_np_dtype_to_dtype_(dtype)
    helper.append_op(
        type='uniform_random_batch_size_like',
        inputs={'Input': input},
        outputs={'Out': out},
        attrs={
            'shape': shape,
            'input_dim_idx': input_dim_idx,
            'output_dim_idx': output_dim_idx,
            'min': min,
            'max': max,
            'seed': seed,
            'dtype': c_dtype
        })

    return out


@templatedoc()
def gaussian_random(shape, mean=0.0, std=1.0, seed=0, dtype='float32'):
    """
    ${comment}

    Args:
        shape (tuple|list): ${shape_comment}
        mean (Float): ${mean_comment}
        std (Float): ${std_comment}
        seed (Int): ${seed_comment}
        dtype(np.dtype|core.VarDesc.VarType|str): Output data type.

    Returns:
        out (Variable): ${out_comment}

    Examples:
        .. code-block:: python

            out = layers.gaussian_random(shape=[20, 30])
    """

    helper = LayerHelper('gaussian_random', **locals())
    out = helper.create_variable_for_type_inference(dtype)
    c_dtype = convert_np_dtype_to_dtype_(dtype)
    helper.append_op(
        type='gaussian_random',
        outputs={'Out': out},
        attrs={
            'shape': shape,
            'mean': mean,
            'std': std,
            'seed': seed,
            'dtype': c_dtype,
            'use_mkldnn': False
        })

    return out


@templatedoc()
def sampling_id(x, min=0.0, max=1.0, seed=0, dtype='float32'):
    """
    ${comment}

    Args:
        x (Variable): ${x_comment}
        min (Float): ${min_comment}
        max (Float): ${max_comment}
        seed (Float): ${seed_comment}
        dtype(np.dtype|core.VarDesc.VarType|str): The type of output data : float32, float_16, int etc

    Returns:
        out (Variable): ${out_comment}

    Examples:
        .. code-block:: python

            x = layers.data(
                name="X",
                shape=[13, 11],
                dtype='float32',
                append_batch_size=False)

            out = layers.sampling_id(x)
    """

    helper = LayerHelper('sampling_id', **locals())
    out = helper.create_variable_for_type_inference(dtype)
    helper.append_op(
        type='sampling_id',
        inputs={'X': x},
        outputs={'Out': out},
        attrs={'min': min,
               'max': max,
               'seed': seed})

    return out


@templatedoc()
def gaussian_random_batch_size_like(input,
                                    shape,
                                    input_dim_idx=0,
                                    output_dim_idx=0,
                                    mean=0.0,
                                    std=1.0,
                                    seed=0,
                                    dtype='float32'):
    """
    ${comment}

    Args:
        input (Variable): ${input_comment}
        shape (tuple|list): ${shape_comment}
        input_dim_idx (Int): ${input_dim_idx_comment}
        output_dim_idx (Int): ${output_dim_idx_comment}
        mean (Float): ${mean_comment}
        std (Float): ${std_comment}
        seed (Int): ${seed_comment}
        dtype(np.dtype|core.VarDesc.VarType|str): The type of output data : float32, float_16, int etc

    Returns:
        out (Variable): ${out_comment}

    Examples:
        .. code-block:: python

            input = layers.data(name="input", shape=[13, 11], dtype='float32')

            out = layers.gaussian_random_batch_size_like(
                input, shape=[-1, 11], mean=1.0, std=2.0)
    """

    helper = LayerHelper('gaussian_random_batch_size_like', **locals())
    out = helper.create_variable_for_type_inference(dtype)
    c_dtype = convert_np_dtype_to_dtype_(dtype)
    helper.append_op(
        type='gaussian_random_batch_size_like',
        inputs={'Input': input},
        outputs={'Out': out},
        attrs={
            'shape': shape,
            'input_dim_idx': input_dim_idx,
            'output_dim_idx': output_dim_idx,
            'mean': mean,
            'std': std,
            'seed': seed,
            'dtype': c_dtype
        })

    return out


@templatedoc()
def sum(x):
    """
    ${comment}

    Args:
        x (Variable): ${x_comment}

    Returns:
        out (Variable): ${out_comment}

    Examples:
        .. code-block:: python

            input = layers.data(name="input", shape=[13, 11], dtype='float32')
            out = layers.sum(input)
    """

    helper = LayerHelper('sum', **locals())
    out = helper.create_variable_for_type_inference(
        dtype=helper.input_dtype('x'))
    helper.append_op(
        type='sum',
        inputs={'X': x},
        outputs={'Out': out},
        attrs={'use_mkldnn': False})

    return out


@templatedoc()
def slice(input, axes, starts, ends):
    """
    ${comment}

    Args:
        input (Variable): ${input_comment}.
        axes (List): ${axes_comment}
        starts (List): ${starts_comment}
        ends (List): ${ends_comment}

    Returns:
        out (Variable): ${out_comment}

    Examples:
        .. code-block:: python

            starts = [1, 0, 2]
            ends = [3, 3, 4]
            axes = [0, 1, 2]

            input = layers.data(
                name="input", shape=[3, 4, 5, 6], dtype='float32')

            out = layers.slice(input, axes=axes, starts=starts, ends=ends)
    """

    helper = LayerHelper('slice', **locals())
    out = helper.create_variable_for_type_inference(
        dtype=helper.input_dtype('input'))
    helper.append_op(
        type='slice',
        inputs={'Input': input},
        outputs={'Out': out},
        attrs={'axes': axes,
               'starts': starts,
               'ends': ends})

    return out


def shape(input):
    """
    **Shape Layer**

    Get the shape of the input.

    Args:
        input (Variable): The input variable.

    Returns:
        Variable: The shape of the input variable.

    Examples:
        .. code-block:: python

            input = layers.data(
                name="input", shape=[3, 100, 100], dtype="float32")
            out = layers.shape(input)
    """

    helper = LayerHelper('shape', **locals())
    out = helper.create_variable_for_type_inference(dtype='int32')
    helper.append_op(
        type='shape', inputs={'Input': input}, outputs={'Out': out})

    return out


def _elementwise_op(helper):
    op_type = helper.layer_type
    x = helper.kwargs.get('x', None)
    y = helper.kwargs.get('y', None)
    assert x is not None, 'x cannot be None in {}'.format(op_type)
    assert y is not None, 'y cannot be None in {}'.format(op_type)
    axis = helper.kwargs.get('axis', -1)
    use_mkldnn = helper.kwargs.get('use_mkldnn', False)
    name = helper.kwargs.get('name', None)
    if name is None:
        out = helper.create_variable_for_type_inference(dtype=x.dtype)
    else:
        out = helper.create_variable(
            name=name, dtype=x.dtype, persistable=False)

    helper.append_op(
        type=op_type,
        inputs={'X': x,
                'Y': y},
        outputs={'Out': out},
        attrs={'axis': axis,
               'use_mkldnn': use_mkldnn})
    return helper.append_activation(out)


@templatedoc()
def scale(x, scale=1.0, bias=0.0, bias_after_scale=True, act=None, name=None):
    """
    ${comment}

    Args:
        x(${x_type}): ${x_comment}
        scale(${scale_type}): ${scale_comment}
        bias(${bias_type}): ${bias_comment}
        bias_after_scale(${bias_after_scale_type}): ${bias_after_scale_comment}
        act(basestring|None): Activation applied to the output.
        name(basestring|None): Name of the output.

    Returns:
        out(${out_type}): ${out_comment}
    """

    helper = LayerHelper('scale', **locals())
    if name is None:
        out = helper.create_variable_for_type_inference(dtype=x.dtype)
    else:
        out = helper.create_variable(
            name=name, dtype=x.dtype, persistable=False)

    helper.append_op(
        type='scale',
        inputs={'X': x},
        outputs={'Out': out},
        attrs={
            'scale': float(scale),
            'bias': float(bias),
            'bias_after_scale': bias_after_scale
        })
    return helper.append_activation(out)


def elementwise_add(x, y, axis=-1, act=None, name=None):
    return _elementwise_op(LayerHelper('elementwise_add', **locals()))


def elementwise_div(x, y, axis=-1, act=None, name=None):
    return _elementwise_op(LayerHelper('elementwise_div', **locals()))


def elementwise_sub(x, y, axis=-1, act=None, name=None):
    return _elementwise_op(LayerHelper('elementwise_sub', **locals()))


def elementwise_mul(x, y, axis=-1, act=None, name=None):
    return _elementwise_op(LayerHelper('elementwise_mul', **locals()))


def elementwise_max(x, y, axis=-1, act=None, name=None):
    return _elementwise_op(LayerHelper('elementwise_max', **locals()))


def elementwise_min(x, y, axis=-1, act=None, name=None):
    return _elementwise_op(LayerHelper('elementwise_min', **locals()))


def elementwise_pow(x, y, axis=-1, act=None, name=None):
    return _elementwise_op(LayerHelper('elementwise_pow', **locals()))


for func in [
        elementwise_add, elementwise_div, elementwise_sub, elementwise_mul,
        elementwise_max, elementwise_min, elementwise_pow
]:
    op_proto = OpProtoHolder.instance().get_op_proto(func.__name__)
    func.__doc__ = _generate_doc_string_(
        op_proto,
        additional_args_lines=[
            "act (basestring|None): Activation applied to the output.",
            "name (basestring|None): Name of the output."
        ])


def _logical_op(op_name, x, y, out=None, name=None, binary_op=True):
    helper = LayerHelper(op_name, **locals())

    if binary_op:
        assert x.dtype == y.dtype

    if out is None:
        if name is None:
            out = helper.create_variable_for_type_inference(dtype=x.dtype)
        else:
            out = helper.create_variable(
                name=name, dtype=x.dtype, persistable=False)

    if binary_op:
        helper.append_op(
            type=op_name, inputs={"X": x,
                                  "Y": y}, outputs={"Out": out})
    else:
        helper.append_op(type=op_name, inputs={"X": x}, outputs={"Out": out})

    return out


@templatedoc()
def logical_and(x, y, out=None, name=None):
    """
    ${comment}

    Args:
        x(${x_type}): ${x_comment}
        y(${y_type}): ${y_comment}
        out(Tensor): Output tensor of logical operation.
        name(basestring|None): Name of the output.

    Returns:
        out(${out_type}): ${out_comment}

    Examples:
        .. code-block:: python

            left = fluid.layers.data(
                name='left', shape=[1], dtype='int32')
            right = fluid.layers.data(
                name='right', shape=[1], dtype='int32')
            result = fluid.layers.logical_and(x=left, y=right)
    """

    return _logical_op(
        op_name="logical_and", x=x, y=y, name=name, out=out, binary_op=True)


@templatedoc()
def logical_or(x, y, out=None, name=None):
    """
    ${comment}

    Args:
        x(${x_type}): ${x_comment}
        y(${y_type}): ${y_comment}
        out(Tensor): Output tensor of logical operation.
        name(basestring|None): Name of the output.

    Returns:
        out(${out_type}): ${out_comment}

    Examples:
        .. code-block:: python

            left = fluid.layers.data(
                name='left', shape=[1], dtype='int32')
            right = fluid.layers.data(
                name='right', shape=[1], dtype='int32')
            result = fluid.layers.logical_or(x=left, y=right)
    """

    return _logical_op(
        op_name="logical_or", x=x, y=y, name=name, out=out, binary_op=True)


@templatedoc()
def logical_xor(x, y, out=None, name=None):
    """
    ${comment}

    Args:
        x(${x_type}): ${x_comment}
        y(${y_type}): ${y_comment}
        out(Tensor): Output tensor of logical operation.
        name(basestring|None): Name of the output.

    Returns:
        out(${out_type}): ${out_comment}

    Examples:
        .. code-block:: python

            left = fluid.layers.data(
                name='left', shape=[1], dtype='int32')
            right = fluid.layers.data(
                name='right', shape=[1], dtype='int32')
            result = fluid.layers.logical_xor(x=left, y=right)
    """

    return _logical_op(
        op_name="logical_xor", x=x, y=y, name=name, out=out, binary_op=True)


@templatedoc()
def logical_not(x, out=None, name=None):
    """
    ${comment}

    Args:
        x(${x_type}): ${x_comment}
        out(Tensor): Output tensor of logical operation.
        name(basestring|None): Name of the output.

    Returns:
        out(${out_type}): ${out_comment}

    Examples:
        .. code-block:: python

            left = fluid.layers.data(
                name='left', shape=[1], dtype='int32')
            result = fluid.layers.logical_not(x=left)
    """

    return _logical_op(
        op_name="logical_not", x=x, y=None, name=name, out=out, binary_op=False)


@templatedoc()
def clip(x, min, max, name=None):
    """
    ${comment}

    Args:
        x(${x_type}): ${x_comment}
        min(${min_type}): ${min_comment}
        max(${max_type}): ${max_comment}
        name(basestring|None): Name of the output.

    Returns:
        out(${out_type}): ${out_comment}

    Examples:
        .. code-block:: python

            input = fluid.layers.data(
                name='data', shape=[1], dtype='float32')
            reward = fluid.layers.clip(x=input, min=-1.0, max=1.0)
    """

    helper = LayerHelper("clip", **locals())

    if name is None:
        name = unique_name.generate(".".join([helper.name, 'tmp']))

    out = helper.create_variable(
        type=x.type, name=name, dtype=x.dtype, persistable=False)

    helper.append_op(
        type="clip",
        inputs={"X": x},
        attrs={"min": min,
               "max": max},
        outputs={"Out": out})

    return out


@templatedoc()
def clip_by_norm(x, max_norm, name=None):
    """
    ${comment}

    Args:
        x(${x_type}): ${x_comment}
        max_norm(${max_norm_type}): ${max_norm_comment}
        name(basestring|None): Name of the output.

    Returns:
        out(${out_type}): ${out_comment}

    Examples:
        .. code-block:: python

            input = fluid.layers.data(
                name='data', shape=[1], dtype='float32')
            reward = fluid.layers.clip_by_norm(x=input, max_norm=1.0)
    """

    helper = LayerHelper("clip_by_norm", **locals())

    if name is None:
        name = unique_name.generate(".".join([helper.name, 'tmp']))

    out = helper.create_variable(
        type=x.type, name=name, dtype=x.dtype, persistable=False)

    helper.append_op(
        type="clip_by_norm",
        inputs={"X": x},
        attrs={"max_norm": max_norm},
        outputs={"Out": out})

    return out


@templatedoc()
def mean(x, name=None):
    """
    ${comment}

    Args:
        x(${x_type}): ${x_comment}
        name(basestring|None): Name of the output.

    Returns:
        out(${out_type}): ${out_comment}
    """

    helper = LayerHelper("mean", **locals())

    if name is None:
        out = helper.create_variable_for_type_inference(dtype=x.dtype)
    else:
        out = helper.create_variable(
            name=name, dtype=x.dtype, persistable=False)

    helper.append_op(
        type="mean", inputs={"X": x}, attrs={}, outputs={"Out": out})

    return out


@templatedoc()
def merge_selected_rows(x, name=None):
    """
    ${comment}

    Args:
        x(${x_type}): ${x_comment}
        name(basestring|None): Name of the output.

    Returns:
        out(${out_type}): ${out_comment}
    """

    helper = LayerHelper("merge_selected_rows", **locals())
    out = helper.create_variable_for_type_inference(dtype=x.dtype)
    helper.append_op(
        type="merge_selected_rows",
        inputs={"X": x},
        attrs={},
        outputs={"Out": out})
    return out


@templatedoc()
def mul(x, y, x_num_col_dims=1, y_num_col_dims=1, name=None):
    """
    ${comment}

    Args:
        x(${x_type}): ${x_comment}
        y(${y_type}): ${y_comment}
        x_num_col_dims(${x_num_col_dims_type}): ${x_num_col_dims_comment}
        y_num_col_dims(${y_num_col_dims_type}): ${y_num_col_dims_comment}
        name(basestring|None): Name of the output.

    Returns:
        out(${out_type}): ${out_comment}
    """

    helper = LayerHelper("mul", **locals())

    if name is None:
        out = helper.create_variable_for_type_inference(dtype=x.dtype)
    else:
        out = helper.create_variable(
            name=name, dtype=x.dtype, persistable=False)

    helper.append_op(
        type="mul",
        inputs={"X": x,
                "Y": y},
        attrs={
            "x_num_col_dims": x_num_col_dims,
            "y_num_col_dims": y_num_col_dims
        },
        outputs={"Out": out})
    return out


@templatedoc()
def sigmoid_cross_entropy_with_logits(x,
                                      label,
                                      ignore_index=kIgnoreIndex,
                                      name=None,
                                      normalize=False):
    """
    ${comment}

    Args:
        x(${x_type}): ${x_comment}
        label(${label_type}): ${label_comment}
        ignore_index(&{ignore_index}): ${ignore_index_comment}
        name(basestring|None): Name of the output.
        normalize(bool): If true, divide the output by the number of
            targets != ignore_index.

    Returns:
        out(${out_type}): ${out_comment}

    Examples:
        .. code-block:: python

            input = fluid.layers.data(
                name='data', shape=[10], dtype='float32')
            label = fluid.layers.data(
                name='data', shape=[10], dtype='float32')
            loss = fluid.layers.sigmoid_cross_entropy_with_logits(
                x=input,
                label=label,
                ignore_index=-1,
                normalize=True) # or False
            # loss = fluid.layers.reduce_sum(loss) # summation of loss
    """

    helper = LayerHelper("sigmoid_cross_entropy_with_logits", **locals())

    if name is None:
        out = helper.create_variable_for_type_inference(dtype=x.dtype)
    else:
        out = helper.create_variable(
            name=name, dtype=x.dtype, persistable=False)

    helper.append_op(
        type="sigmoid_cross_entropy_with_logits",
        inputs={"X": x,
                "Label": label},
        attrs={"ignore_index": ignore_index,
               'normalize': normalize},
        outputs={"Out": out})
    return out


@templatedoc()
def maxout(x, groups, name=None):
    """
    ${comment}

    Args:
        x(${x_type}): ${x_comment}
        groups(${groups_type}): ${groups_comment}
        name(basestring|None): Name of the output.

    Returns:
        out(${out_type}): ${out_comment}
    """
    helper = LayerHelper("maxout", **locals())

    if name is None:
        out = helper.create_variable_for_type_inference(dtype=x.dtype)
    else:
        out = helper.create_variable(
            name=name, dtype=x.dtype, persistable=False)

    helper.append_op(
        type="maxout",
        inputs={"X": x},
        attrs={"groups": groups},
        outputs={"Out": out})
    return out


def space_to_depth(x, blocksize, name=None):
    """
    Gives a blocksize to space_to_depth the input LoDtensor with Layout: [batch, channel, height, width]

    This op rearranges blocks of spatial data, into depth. More specifically, this op outputs a copy of the
    input LoDtensor where values from the height and width dimensions are moved to the channel dimension.
    The attr blocksize indicates the input block size.

    space_to_depth will reorgnize the elements of input with shape[batch, channel, height, width] according
    to blocksize to construct output with shape [batch, channel * blocksize * blocksize, height/blocksize, width/blocksize]:

    space_to_depth is used to This operation is useful for resizing the activations between convolutions
    (but keeping all data)

    - Non-overlapping blocks of size block_size x block size are rearranged into depth at each location.
    - The depth of the output tensor is block_size * block_size * input channel
    - The Y, X coordinates within each block of the input become the high order component of the output channel index
    - channel should be divisible by square of blocksize
    - height, width should be divsible by blocksize


    Args:
        x(variable): The input LoDtensor.
        blocksize(variable): The blocksize to select the element on each feature map should be > 2

    Returns:
        Variable: The output LoDtensor.

    Raises:
        TypeError: blocksize type must be a long.

    Examples:
        .. code-block:: python

            data = fluid.layers.data(
                name='data', shape=[1, 4, 2, 2], dtype='float32')
            space_to_depthed = fluid.layers.space_to_depth(
                x=data, blocksize=2)
    """

    helper = LayerHelper("space_to_depth", **locals())

    if not (isinstance(blocksize, int)):
        raise ValueError("blocksize must be a python Int")

    if name is None:
        out = helper.create_variable_for_type_inference(
            dtype=x.dtype)  #fix create
    else:
        out = helper.create_variable(
            name=name, dtype=x.dtype, persistable=False)

    helper.append_op(
        type="space_to_depth",
        inputs={"X": x},
        attrs={"blocksize": blocksize},
        outputs={"Out": out})
    return out


@templatedoc()
def sequence_reverse(x, name=None):
    """
    ${comment}

    Args:
        x(${x_type}): ${x_comment}
        name(basestring|None): Name of the output.

    Returns:
        out(${y_type}): ${y_comment}
    """
    helper = LayerHelper("sequence_reverse", **locals())
    if name is None:
        out = helper.create_variable_for_type_inference(dtype=x.dtype)
    else:
        out = helper.create_variable(
            name=name, dtype=x.dtype, persistable=False)

    helper.append_op(
        type="sequence_reverse",
        inputs={"X": x},
        outputs={"Y": out},
        attrs=dict())
    return out


def affine_channel(x, scale=None, bias=None, data_layout='NCHW', name=None):
    """
    Applies a separate affine transformation to each channel of the input.
    Useful for replacing spatial batch norm with its equivalent fixed
    transformation. The input also can be 2D tensor and applies a affine
    transformation in second dimension.

    Args:
        x (Variable): Feature map input can be a 4D tensor with order NCHW
            or NHWC. It also can be a 2D tensor and the affine transformation
            is applied in the second dimension.
        scale (Variable): 1D input of shape (C), the c-th element is the scale
            factor of the affine transformation for the c-th channel of
            the input.
        bias (Variable): 1D input of shape (C), the c-th element is the bias
            of the affine transformation for the c-th channel of the input.
        data_layout (string, default NCHW): NCHW or NHWC. If input is 2D
            tensor, you can ignore data_layout.
        name (str, default None): The name of this layer.

    Returns:
        out (Variable): A tensor of the same shape and data layout with x.
    """
    helper = LayerHelper("affine_channel", **locals())

    if name is None:
        out = helper.create_variable_for_type_inference(dtype=x.dtype)
    else:
        out = helper.create_variable(
            name=name, dtype=x.dtype, persistable=False)

    helper.append_op(
        type="affine_channel",
        inputs={"X": x,
                'Scale': scale,
                'Bias': bias},
        attrs={"data_layout": data_layout},
        outputs={"Out": out})
    return out


def similarity_focus(input, axis, indexes, name=None):
    """
    SimilarityFocus Operator

    Generate a similarity focus mask with the same shape of input using the following method:

    1. Extract the 3-D tensor(here the first dimension is BatchSize) corresponding
       to the axis according to the indexes. For example, if axis=1 and indexes=[a],
       it will get the matrix T=X[:, a, :, :]. In this case, if the shape of input X
       is (BatchSize, A, B, C), the shape of tensor T is (BatchSize, B, C).
    2. For each index, find the largest numbers in the tensor T, so that the same
       row and same column has at most one number(what it means is that if the
       largest number has been found in the i-th row and the j-th column, then
       the numbers in the i-th row or j-th column will be skipped. And then the
       next largest number will be selected from the remaining numbers. Obviously
       there will be min(B, C) numbers), and mark the corresponding position of the
       3-D similarity focus mask as 1, otherwise as 0. Do elementwise-or for
       each index.
    3. Broadcast the 3-D similarity focus mask to the same shape of input X.

    Refer to `Similarity Focus Layer <http://www.aclweb.org/anthology/N16-1108>`_

    .. code-block:: text

        * Example :

            Given a 4-D tensor x with the shape (BatchSize, C, A, B), where C is
            the number of channels and the shape of feature map is (A, B):
                x.shape = (2, 3, 2, 2)
                x.data = [[[[0.8, 0.1],
                            [0.4, 0.5]],

                           [[0.9, 0.7],
                            [0.9, 0.9]],

                           [[0.8, 0.9],
                            [0.1, 0.2]]],


                          [[[0.2, 0.5],
                            [0.3, 0.4]],

                           [[0.9, 0.7],
                            [0.8, 0.4]],

                           [[0.0, 0.2],
                            [0.4, 0.7]]]]

            Given axis: 1 (the axis of the channel)
            Given indexes: [0]

            then we get a 4-D tensor out with the same shape of input x:
                out.shape = (2, 3, 2, 2)
                out.data = [[[[1.0, 0.0],
                              [0.0, 1.0]],

                             [[1.0, 0.0],
                              [0.0, 1.0]],

                             [[1.0, 0.0],
                              [0.0, 1.0]]],

                            [[[0.0, 1.0],
                              [1.0, 0.0]],

                             [[0.0, 1.0],
                              [1.0, 0.0]],

                             [[0.0, 1.0],
                              [1.0, 0.0]]]]

    Args:
        input(Variable): The input tensor variable(default float). It should
            be a 4-D tensor with shape [BatchSize, A, B, C].
        axis(int): Indicating the dimension to be selected. It can only be
            1, 2 or 3.
        indexes(list): Indicating the indexes of the selected dimension.

    Returns:
        Variable: A tensor variable with the same shape and same type \
                  as the input.

    Examples:
        .. code-block:: python

            data = fluid.layers.data(
              name='data', shape=[2, 3, 2, 2], dtype='float32')
            x = fluid.layers.layer_norm(input=data, axis=1, indexes=[0])

    """
    helper = LayerHelper('similarity_focus', **locals())
    # check attrs
    if isinstance(axis, int) is False:
        raise TypeError("axis must be int type.")
    if isinstance(indexes, list) is False:
        raise TypeError("indexes must be list type.")
    if axis != 1 and axis != 2 and axis != 3:
        raise ValueError("axis must be 1, 2 or 3.")
    if len(indexes) == 0:
        raise ValueError("indexes can not be empty.")

    if name is None:
        out = helper.create_variable_for_type_inference(dtype=input.dtype)
    else:
        out = helper.create_variable(
            name=name, dtype=input.dtype, persistable=False)
    helper.append_op(
        type='similarity_focus',
        inputs={'X': input},
        outputs={'Out': out},
        attrs={"axis": axis,
               "indexes": indexes})
    return out


def hash(input, hash_size, num_hash=1, name=None):
    """
    Hash the input to an integer whose value is less than the given hash size.

    The hash algorithm we used was xxHash - Extremely fast hash algorithm
    (https://github.com/Cyan4973/xxHash/tree/v0.6.5)

    A simple example as below:

    .. code-block:: text

        Given:

        # shape [2, 2]
        input.data = [
            [[1], [2]],
            [[3], [4]],
        ]

        input.lod = [[0, 2]]

        hash_size = 10000

        num_hash = 4

        Then:

        Hash op will take all number in input's 2nd dimension as hash algorithm's
        input for each time. Each input will be hashed for 4 times, and get an
        array whose length is 4. Each value in the array ranges from 0 to 9999.

        # shape [2, 4]
        output.data = [
            [[9662], [9217], [1129], [8487]],
            [[8310], [1327], [1654], [4567]],
        ]

        output.lod = [[0, 2]]

    Args:
        input (Variable): The input variable which is a one-hot word. The
            dimensions of the input variable must be 2.
        hash_size (int): The space size for hash algorithm. The output value
            will keep in the range:math:`[0, hash_size - 1]`.
        num_hash (int): The times of hash, default 1.
        name (str, default None): The name of this layer.

    Returns:
       Variable: The hash result variable which is a LoDTensor.

    Examples:
       .. code-block:: python

           word_dict = paddle.dataset.imdb.word_dict()
           x = fluid.layers.data(shape[1], dtype='int32', lod_level=1)
           out = fluid.layers.hash(input=x, num_hash=4, hash_size=1000)
    """
    helper = LayerHelper('hash', **locals())
    out = helper.create_variable_for_type_inference(
        helper.input_dtype(), stop_gradient=True)
    helper.append_op(
        type='hash',
        inputs={'X': input},
        outputs={'Out': out},
        attrs={'num_hash': num_hash,
               'mod_by': hash_size})
    return out


@templatedoc()
def grid_sampler(x, grid, name=None):
    """
    This operation samples input X by using bilinear interpolation based on
    flow field grid, which is usually gennerated by :code:`affine_grid` . The grid of
    shape [N, H, W, 2] is the concatenation of (grid_x, grid_y) coordinates
    with shape [N, H, W] each, where grid_x is indexing the 4th dimension
    (in width dimension) of input data x and grid_y is indexng the 3rd
    dimention (in height dimension), finally results is the bilinear
    interpolation value of 4 nearest corner points.

    .. code-block:: text

        Step 1:
        Get (x, y) grid coordinates and scale to [0, H-1/W-1].

        grid_x = 0.5 * (grid[:, :, :, 0] + 1) * (W - 1)
        grid_y = 0.5 * (grid[:, :, :, 1] + 1) * (H - 1)

        Step 2:
        Indices input data X with grid (x, y) in each [H, W] area, and bilinear
        interpolate point value by 4 nearest points.

          wn ------- y_n ------- en
          |           |           |
          |          d_n          |
          |           |           |
         x_w --d_w-- grid--d_e-- x_e
          |           |           |
          |          d_s          |
          |           |           |
          ws ------- y_s ------- wn

        x_w = floor(x)              // west side x coord
        x_e = x_w + 1               // east side x coord
        y_n = floor(y)              // north side y coord
        y_s = y_s + 1               // south side y coord

        d_w = grid_x - x_w          // distance to west side
        d_e = x_e - grid_x          // distance to east side
        d_n = grid_y - y_n          // distance to north side
        d_s = y_s - grid_y          // distance to south side

        wn = X[:, :, y_n, x_w]      // north-west point value
        en = X[:, :, y_n, x_e]      // north-east point value
        ws = X[:, :, y_s, x_w]      // south-east point value
        es = X[:, :, y_s, x_w]      // north-east point value

        output = wn * d_e * d_s + en * d_w * d_s
               + ws * d_e * d_n + es * d_w * d_n

    Args:
        x(Variable): Input data of shape [N, C, H, W].
        grid(Variable): Input grid tensor of shape [N, H, W, 2].
        name (str, default None): The name of this layer.

    Returns:
        Variable: Output of shape [N, C, H, W] data samples input X
        using bilnear interpolation based on input grid.

    Examples:

        .. code-block:: python

            x = fluid.layers.data(name='x', shape=[3, 10, 32, 32], dtype='float32')
            theta = fluid.layers.data(name='theta', shape=[3, 2, 3], dtype='float32')
            grid = fluid.layers.affine_grid(input=theta, size=[3, 10, 32, 32]})
            out = fluid.layers.grid_sampler(x=x, grid=grid)

    """
    helper = LayerHelper("grid_sampler", **locals())

    if not isinstance(x, Variable):
        return ValueError("The x should be a Variable")

    if not isinstance(grid, Variable):
        return ValueError("The grid should be a Variable")

    out = helper.create_variable_for_type_inference(x.dtype)
    ipts = {'X': x, 'Grid': grid}

    helper.append_op(type='grid_sampler', inputs=ipts, outputs={'Output': out})
    return out


def log_loss(input, label, epsilon=1e-4, name=None):
    """
    **Negative Log Loss Layer**

    This layer accepts input predictions and target label and returns the
    negative log loss.

    .. math::

        Out = -label * \\log{(input + \\epsilon)}
              - (1 - label) * \\log{(1 - input + \\epsilon)}

    Args:
        input (Variable|list):  a 2-D tensor with shape [N x 1], where N is the
                                batch size. This input is a probability computed
                                by the previous operator.
        label (Variable|list):  the ground truth which is a 2-D tensor with
                                shape [N x 1], where N is the batch size.
        epsilon (float): epsilon
        name (string): the name of log_loss

    Returns:
        Variable: A 2-D tensor with shape [N x 1], the negative log loss.

    Examples:
        .. code-block:: python

          prob = fluid.layers.sigmoid(net)
          cost = fluid.layers.log_loss(input=prob, label=label)
    """
    helper = LayerHelper('log_loss', **locals())

    if name is None:
        loss = helper.create_variable_for_type_inference(dtype=input.dtype)
    else:
        loss = helper.create_variable(
            name=name, dtype=input.dtype, persistable=False)

    helper.append_op(
        type='log_loss',
        inputs={'Predicted': [input],
                'Labels': [label]},
        outputs={'Loss': [loss]},
        attrs={'epsilon': epsilon})
    return loss


def teacher_student_sigmoid_loss(input,
                                 label,
                                 soft_max_up_bound=15.0,
                                 soft_max_lower_bound=-15.0):
    """
    **Teacher Student Log Loss Layer**

    This layer accepts input predictions and target label and returns the
    teacher_student loss.

    .. math::
        loss = max(x, 0) - x * z + log(1 + exp(-abs(x))) + max(x, 0) - x * z' + log(1 + exp(-abs(x)))

    Args:
        input (Variable|list):  a 2-D tensor with shape [N x 1], where N is the
                                batch size. This input is a probability computed
                                by the previous operator.
        label (Variable|list):  the ground truth which is a 2-D tensor with
                                shape [N x 1], where N is the batch size.
        soft_max_up_bound  (float):  if input > soft_max_up_bound, will be bound
        soft_max_lower_bound (float): if input < soft_max_lower_bound, will be bound

    Returns:
        Variable: A 2-D tensor with shape [N x 1], the teacher_student_sigmoid_loss.

    Examples:
        .. code-block:: python

          cost = fluid.layers.teacher_student_sigmoid_loss(input=similarity, label=label)
    """
    helper = LayerHelper('teacher_student_sigmoid_loss', **locals())
    out = helper.create_variable(dtype=input.dtype)
    helper.append_op(
        type='teacher_student_sigmoid_loss',
        inputs={'X': [input],
                'Label': [label]},
        outputs={'Y': [out]},
        attrs={"soft_max_lower_bound": float(soft_max_lower_bound), \
                "soft_max_up_bound": float(soft_max_up_bound)})
    return out


def add_position_encoding(input, alpha, beta, name=None):
    """
    **Add Position Encoding Layer**

    This layer accepts an input 3D-Tensor of shape [N x M x P], and returns an
    output Tensor of shape [N x M x P] with positional encoding value.

    Refer to `Attention Is All You Need <http://arxiv.org/pdf/1706.03762.pdf>`_ .

    .. math::
        PE(pos, 2i) &= \\sin{(pos / 10000^{2i / P})}   \\\\
        PE(pos, 2i + 1) &= \\cos{(pos / 10000^{2i / P})}  \\\\
        Out(:, pos, i) &= \\alpha * input(:, pos, i) + \\beta * PE(pos, i)

    Where:
      - :math:`PE(pos, 2i)` : the increment for the number at even position
      - :math:`PE(pos, 2i + 1)` : the increment for the number at odd position

    Args:
        input (Variable): 3-D input tensor with shape [N x M x P]
        alpha (float): multiple of Input Tensor
        beta (float): multiple of Positional Encoding Tensor
        name (string): the name of position encoding layer

    Returns:
        Variable: A 3-D Tensor of shape [N x M x P] with positional encoding.

    Examples:
        .. code-block:: python

          position_tensor = fluid.layers.add_position_encoding(input=tensor)

    """
    helper = LayerHelper('add_position_encoding', **locals())
    dtype = helper.input_dtype()

    if name is None:
        out = helper.create_variable_for_type_inference(dtype=dtype)
    else:
        out = helper.create_variable(name=name, dtype=dtype, persistable=False)

    helper.append_op(
        type="add_position_encoding",
        inputs={"X": input},
        outputs={"Out": out},
        attrs={"alpha": alpha,
               "beta": beta})
    return out


def bilinear_tensor_product(x,
                            y,
                            size,
                            act=None,
                            name=None,
                            param_attr=None,
                            bias_attr=None):
    """
    **Add Bilinear Tensor Product Layer**

    This layer performs bilinear tensor product on two inputs.
    For example:

    .. math::
       out_{i} = x * W_{i} * {y^\mathrm{T}}, i=0,1,...,size-1

    In this formula:
      - :math:`x`: the first input contains M elements, shape is [batch_size, M].
      - :math:`y`: the second input contains N elements, shape is [batch_size, N].
      - :math:`W_{i}`: the i-th learned weight, shape is [M, N]
      - :math:`out_{i}`: the i-th element of out, shape is [batch_size, size].
      - :math:`y^\mathrm{T}`: the transpose of :math:`y_{2}`.

    Args:
        x (Variable): 2-D input tensor with shape [batch_size, M]
        y (Variable): 2-D input tensor with shape [batch_size, N]
        size (int): The dimension of this layer.
        act (str, default None): Activation to be applied to the output of this layer.
        name (str, default None): The name of this layer.
        param_attr (ParamAttr, default None): The parameter attribute for the learnable w.
            parameters/weights of this layer.
        bias_attr (ParamAttr, default None): The parameter attribute for the bias
            of this layer. If it is set to False, no bias will be added to the output units.
            If it is set to None, the bias is initialized zero. Default: None.

    Returns:
        Variable: A 2-D Tensor of shape [batch_size, size].

    Examples:
        .. code-block:: python

          tensor = bilinear_tensor_product(x=layer1, y=layer2, size=1000)
    """
    helper = LayerHelper('bilinear_tensor_product', **locals())
    dtype = helper.input_dtype('x')

    param_shape = [size, x.shape[1], y.shape[1]]

    w = helper.create_parameter(
        attr=helper.param_attr, shape=param_shape, dtype=dtype, is_bias=False)

    if name is None:
        out = helper.create_variable_for_type_inference(dtype=dtype)
    else:
        out = helper.create_variable(name=name, dtype=dtype, persistable=False)

    inputs = {"X": x, "Y": y, "Weight": w}
    if helper.bias_attr:
        bias_size = [1, size]
        bias = helper.create_parameter(
            attr=helper.bias_attr, shape=bias_size, dtype=dtype, is_bias=True)
        inputs["Bias"] = bias
    helper.append_op(
        type="bilinear_tensor_product", inputs=inputs, outputs={"Out": out})

    # add activation
    return helper.append_activation(out)


@templatedoc()
def get_tensor_from_selected_rows(x, name=None):
    """
    ${comment}

    Args:
        x(${x_type}): ${x_comment}
        name(basestring|None): Name of the output.

    Returns:
        out(${out_type}): ${out_comment}
    """

    helper = LayerHelper('get_tensor_from_selected_rows', **locals())
    out = helper.create_variable_for_type_inference(dtype=x.dtype)
    helper.append_op(
        type='get_tensor_from_selected_rows',
        inputs={'X': x},
        outputs={'Out': out},
        attrs={})
    return out


def shuffle_channel(x, group, name=None):
    """
    **Shuffle Channel Operator**

    This operator shuffles the channels of input x.
    It divide the input channels in each group into :attr:`group` subgroups,
    and obtain a new order by selecting element from every subgroup one by one.

    Please refer to the paper
    https://arxiv.org/pdf/1707.01083.pdf
    
    .. code-block:: text

        Given a 4-D tensor input with the shape (N, C, H, W):
            input.shape = (1, 4, 2, 2)
            input.data =[[[[0.1, 0.2],
                           [0.2, 0.3]],

                          [[0.3, 0.4],
                           [0.4, 0.5]],

                          [[0.5, 0.6],
                           [0.6, 0.7]],

                          [[0.7, 0.8],
                           [0.8, 0.9]]]]
            Given group: 2
            then we get a 4-D tensor out whth the same shape of input:
            out.shape = (1, 4, 2, 2)
            out.data = [[[[0.1, 0.2],
                          [0.2, 0.3]],
                          
                         [[0.5, 0.6],
                          [0.6, 0.7]],
                          
                         [[0.3, 0.4],
                          [0.4, 0.5]],
                          
                         [[0.7, 0.8],
                          [0.8, 0.9]]]]
                        
    Args: 
        x(Variable): The input tensor variable. It should be a 4-D tensor with shape [N, C, H, W]
        group(int): Indicating the conuts of subgroups, It should divide the number of channels.

    Returns:
        out(Variable): the channels shuffling result is a tensor variable with the 
        same shape and same type as the input.

    Raises:
        ValueError: If group is not an int type variable.

    Examples:
        .. code-block:: python

            input = fluid.layers.data(name='input', shape=[4,2,2], dtype='float32')
            out = fluid.layers.shuffle_channel(x=input, group=2)
    """
    helper = LayerHelper("shuffle_channel", **locals())

    out = helper.create_variable_for_type_inference(dtype=x.dtype)

    if not isinstance(group, int):
        raise TypeError("group must be int type")

    helper.append_op(
        type="shuffle_channel",
        inputs={"X": x},
        outputs={"Out": out},
        attrs={"group": group})
    return out


class PyFuncRegistry(object):
    _register_funcs = []

    def __init__(self, func):
        if func is None or not callable(func):
            raise TypeError('func must be a Python function')

        self._func = func
        # find named args using reflection
        args = inspect.getargspec(self._func)
        if len(args[0]) == 0 and args[1] is None and args[2] is None:
            # Function with no inputs
            self._named_args = None
        else:
            self._named_args = args[0]
        self._id = core._append_python_callable_object_and_return_id(self)
        '''
        Why record self here?

        1. For debug usage. Users can call
           :code:`py_func.registered_func(idx)` method
           to find the registered function corresponding
           to :code:`idx`.

        2. For increasing reference count of self.
           It seems that to release Python object
           whose reference count is 1 would cause
           segmentation fault error in C++ side.
           May be lack of Python GC in C++ side?
        '''
        PyFuncRegistry._register_funcs.append(self)

    @classmethod
    def registered_func(cls, idx):
        return cls._register_funcs[idx]._func

    @classmethod
    def registered_func_num(cls):
        return len(cls._register_funcs)

    @property
    def id(self):
        return self._id

    def __call__(self, *args):
        if self._named_args is None:
            func_ret = self._func()
        else:
            kwargs = dict()
            idx = 0
            for arg in self._named_args:
                kwargs[arg] = args[idx]
                idx += 1
            func_ret = self._func(*args[idx:], **kwargs)

        if not isinstance(func_ret, (list, tuple)):
            func_ret = (func_ret, )

        ret = []
        for each_ret in func_ret:
            if each_ret is None or isinstance(each_ret, core.LoDTensor):
                ret.append(each_ret)
                continue

            if not isinstance(each_ret, np.ndarray):
                each_ret = np.array(each_ret)

            tensor = core.LoDTensor()
            tensor.set(each_ret, core.CPUPlace())
            ret.append(tensor)

        return tuple(ret)


@templatedoc()
def py_func(func, x, out, backward_func=None, skip_vars_in_backward_input=None):
    """
    PyFunc Operator.

    User can use :code:`py_func` to register operators in Python side.
    The inputs of :code:`func` is :code:`LoDTensor` and outputs can be
    numpy array or :code:`LoDTensor`. Paddle would call the registered
    :code:`func` in forward part, and call :code:`backward_func` in
    backward part (if :code:`backward_func` is not None).

    User should set the right data type and shape of :code:`out` before
    calling this function. However, data types and shapes of gradients of
    :code:`out` and :code:`x` would be inferred automatically.

    Input orders of :code:`backward_func` would be: forward inputs
    :code:`x`, forward outputs :code:`out` and backward input gradients of
    :code:`out`. If some variables of :code:`out` have no gradient, the input
    tensor would be None in Python side. If some variables of :code:`in` have
    no gradient, users should return None.

    This function can also be used to debug the running network. User can
    add a :code:`py_func` operator without output, and print input
    :code:`x` inside :code:`func`.

    Args:
        func (callable): forward Python function.
        x (Variable|list(Variable)|tuple(Variable)): inputs of :code:`func`.
        out (Variable|list(Variable)|tuple(Variable)): outputs of :code:`func`.
            Paddle cannot infer shapes and data types of :code:`out`. Users
            should create :code:`out` beforehand.
        backward_func (callable|None): backward Python function.
                                       None means no backward. Default None.
        skip_vars_in_backward_input (Variable|list(Variable)|tuple(Variable)):
            Variables that are not needed in :code:`backward_func` inputs.
            These variables must be any of :code:`x` and :code:`out`.
            If set, these vars would not be inputs of :code:`backward_func`,
            Only useful when :code:`backward_func` is not None. Default None.

    Returns:
        out (Variable|list(Variable)|tuple(Variable)): input :code:`out`

    Examples:

        >>> import paddle.fluid as fluid
        >>> import six
        >>>
        >>> def create_tmp_var(name, dtype, shape):
        >>>     return fluid.default_main_program().current_block().create_var(
        >>>         name=name, dtype=dtype, shape=shape)
        >>>
        >>> # tanh activation has been provided by Paddle C++ op
        >>> # Here, we only use tanh to be an example to show the usage
        >>> # of py_func
        >>> def tanh(x):
        >>>     return np.tanh(x)
        >>>
        >>> # forward input x is skipped
        >>> def tanh_grad(y, dy):
        >>>     return np.array(dy) * (1 - np.square(np.array(y)))
        >>>
        >>> def debug_func(x):
        >>>     print(x)
        >>>
        >>> def simple_net(img, label):
        >>>     hidden = img
        >>>     for idx in six.moves.range(4):
        >>>         hidden = fluid.layers.fc(hidden, size=200)
        >>>         new_hidden = create_tmp_var(name='hidden_{}'.format(idx),
        >>>             dtype=hidden.dtype, shape=hidden.shape)
        >>>
        >>>         # user-defined layers with forward and backward
        >>>         hidden = fluid.layers.py_func(func=tanh, x=hidden,
        >>>             out=new_hidden, backward_func=tanh_grad,
        >>>             skip_vars_in_backward_input=hidden)
        >>>
        >>>         # user-defined debug layers to print variables
        >>>         fluid.layers.py_func(func=debug_func, x=hidden, out=None)
        >>>
        >>>     prediction = fluid.layers.fc(hidden, size=10, act='softmax')
        >>>     loss = fluid.layers.cross_entropy(input=prediction, label=label)
        >>>     return fluid.layers.mean(loss)
    """
    helper = LayerHelper('py_func', **locals())
    if x is None:
        x = []
    elif isinstance(x, Variable):
        x = [x]
    elif not isinstance(x, (list, tuple)):
        raise TypeError('Input must be Variable/list(Variable)/tuple(Variable)')

    if out is None:
        out_list = []
    elif isinstance(out, Variable):
        out_list = [out]
    elif isinstance(out, (list, tuple)):
        out_list = out
    else:
        raise TypeError(
            'Output must be Variable/list(Variable)/tuple(Variable)')

    fwd_func_id = PyFuncRegistry(func).id
    bwd_func_id = PyFuncRegistry(
        backward_func).id if backward_func is not None else -1

    for each_out in out_list:
        if len(each_out.shape) == 0:
            raise ValueError(
                'Output shapes of py_func op should be provided by users manually'
            )

    backward_skip_vars = set()
    if backward_func is not None and skip_vars_in_backward_input is not None:
        if isinstance(skip_vars_in_backward_input, Variable):
            skip_vars_in_backward_input = [skip_vars_in_backward_input]

        fwd_in_out = [v.name for v in x]
        fwd_in_out.extend([v.name for v in out_list])
        fwd_in_out = set(fwd_in_out)
        backward_skip_vars = set()
        for v in skip_vars_in_backward_input:
            if not v.name in fwd_in_out:
                raise ValueError(
                    'Variable {} is not found in forward inputs and outputs'
                    .format(v.name))
            backward_skip_vars.add(v.name)

    helper.append_op(
        type='py_func',
        inputs={'X': x},
        outputs={'Out': out_list},
        attrs={
            'forward_callable_id': fwd_func_id,
            'backward_callable_id': bwd_func_id,
            'backward_skip_vars': list(backward_skip_vars)
        })
    return out


# For debug usage
py_func.registered_func = PyFuncRegistry.registered_func
py_func.registered_func_num = PyFuncRegistry.registered_func_num


@templatedoc()
def psroi_pool(input,
               rois,
               output_channels,
               spatial_scale,
               pooled_height,
               pooled_width,
               name=None):
    """
    ${comment}

    Args:
        input (Variable): ${x_comment}
        rois (Variable): ROIs (Regions of Interest) to pool over.
        output_channels (integer): ${output_channels_comment}
        spatial_scale (float): ${spatial_scale_comment} Default: 1.0
        pooled_height (integer): ${pooled_height_comment} Default: 1
        pooled_width (integer): ${pooled_width_comment} Default: 1
        name (str, default None): The name of this layer.

    Returns:
        Variable: ${out_comment}.

    Examples:
        .. code-block:: python

            pool_out = fluid.layers.psroi_pool(input=x, rois=rois, 490, 1.0, 7, 7)
    """
    helper = LayerHelper('psroi_pool', **locals())
    # check attrs
    if not isinstance(output_channels, int):
        raise TypeError("output_channels must be int type")
    if not isinstance(spatial_scale, float):
        raise TypeError("spatial_scale must be float type")
    if not isinstance(pooled_height, int):
        raise TypeError("pooled_height must be int type")
    if not isinstance(pooled_width, int):
        raise TypeError("pooled_width must be int type")
    dtype = helper.input_dtype()
    out = helper.create_variable_for_type_inference(dtype)
    helper.append_op(
        type='psroi_pool',
        inputs={'X': input,
                'ROIs': rois},
        outputs={'Out': out},
        attrs={
            'output_channels': output_channels,
            'spatial_scale': spatial_scale,
            'pooled_height': pooled_height,
            'pooled_width': pooled_width
        })
    return out


def huber_loss(input, label, delta):
    """
    Huber loss is a loss function used in robust.
    Huber loss can evaluate the fitness of input to label.
    Different from MSE loss, Huber loss is more robust for outliers.

    When the difference between input and label is large than delta
    .. math::

        huber\_loss = delta * (label - input) - 0.5 * delta * delta

    When the difference between input and label is less than delta
    .. math::

        huber\_loss = 0.5 * (label - input) * (label - input)


    Args:
        input (Variable): This input is a probability computed by the previous operator.
                          The first dimension is batch size, and the last dimension is 1.
        label (Variable): The groud truth whose first dimension is batch size
                          and last dimension is 1.
        delta (float): The parameter of huber loss, which controls
                       the range of outliers

    Returns:
        huber\_loss (Variable): The huber loss with shape [batch_size, 1].

    Examples:
        .. code-block:: python

            predictions = fluid.layers.softmax(x)
            loss = fluid.layers.huber_loss(input=predictions, label=label, 1.0)
    """
    helper = LayerHelper('huber_loss', **locals())
    residual = helper.create_variable_for_type_inference(
        dtype=helper.input_dtype())
    out = helper.create_variable_for_type_inference(dtype=helper.input_dtype())
    helper.append_op(
        type='huber_loss',
        inputs={'X': input,
                'Y': label},
        outputs={'Out': out,
                 'Residual': residual},
        attrs={'delta': delta})
    return out


@templatedoc()
def tree_conv(nodes_vector,
              edge_set,
              output_size,
              num_filters=1,
              max_depth=2,
              act='tanh',
              param_attr=None,
              bias_attr=None,
              name=None):
    """ 
    ${comment}
    		
    Args:
        nodes_vector(${nodes_vector_type}): ${nodes_vector_comment}
        edge_set(${edge_set_type}): ${edge_set_comment}
        output_size(int): output feature width
        num_filters(int): number of filters, Default 1
        max_depth(int): max depth of filters, Default 2
        act(str): activation function, Default tanh
        param_attr(ParamAttr): the parameter attribute for the filters, Default None
        bias_attr(ParamAttr): the parameter attribute for the bias of this layer, Default None
        name(str): a name of this layer(optional). If set None, the layer will be named automatically, Default None

    Returns:
        out(${out_type}): ${out_comment}

    Examples:
        .. code-block:: python

          nodes_vector = layers.data(name='vectors', shape=[None, 10, 5], dtype='float32)
          # None for batch size, 10 for max_node_size of dataset, 5 for vector width
          edge_set = layers.data(name='edge_set', shape=[None, 10, 2], dtype='float32')
          # None for batch size, 10 for max_node_size of dataset, 2 for every edge has two nodes
          # edges must be directional
          out_vector = layers.tree_conv(nodes_vector, edge_set, 6, 1, 2, 'tanh',
              ParamAttr(initializer=Constant(1.0), ParamAttr(initializer=Constant(1.0))
          # the shape of output will be [None, 10, 6, 1],
          # None for batch size, 10 for max_node_size of dataset, 6 for output size, 1 for 1 filter
          out_vector = layers.reshape(out_vector, shape=[None, 10, 6])
          # After reshape, output tensor could be nodes_vector for next tree convolution
          out_vector_2 = layers.tree_conv(out_vector, edge_set, 3, 4, 2, 'tanh',
              ParamAttr(initializer=Constant(1.0), ParamAttr(initializer=Constant(1.0))
          # also output tensor could be pooling(the pooling in paper called global pooling)
          pooled = layers.reduce_max(out_vector, dims=2) # global pooling
    """
    helper = LayerHelper("tree_conv", **locals())
    dtype = helper.input_dtype('nodes_vector')
    feature_size = nodes_vector.shape[2]
    W_shape = [feature_size, 3, output_size, num_filters]
    W = helper.create_parameter(
        attr=param_attr, shape=W_shape, dtype=dtype, is_bias=False)
    if name == None:
        out = helper.create_variable_for_type_inference(dtype=dtype)
    else:
        out = helper.create_variable(name=name, dtype=dtype, persistable=False)
    helper.append_op(
        type='tree_conv',
        inputs={'NodesVector': nodes_vector,
                'EdgeSet': edge_set,
                'Filter': W},
        outputs={'Out': out, },
        attrs={'max_depth': max_depth})
    if helper.bias_attr:
        pre_activation = helper.append_bias_op(out)
    else:
        pre_activation = out
    return helper.append_activation(pre_activation)


def npair_loss(anchor, positive, labels, l2_reg=0.002):
    '''
  **Npair Loss Layer**
  
  Read `Improved Deep Metric Learning with Multi class N pair Loss Objective <http://www.nec-labs.com/uploads/images/Department-Images/MediaAnalytics/papers/nips16_npairmetriclearning.pdf>`_ .
  
  Npair loss requires paired data. Npair loss has two parts: the first part is L2 
  regularizer on the embedding vector; the second part is cross entropy loss which
  takes the similarity matrix of anchor and positive as logits.

  Args:
    anchor(Variable): embedding vector for the anchor image. shape=[batch_size, embedding_dims]
    positive(Variable): embedding vector for the positive image. shape=[batch_size, embedding_dims]
    labels(Variable): 1-D tensor. shape=[batch_size]
    l2_reg(float32): L2 regularization term on embedding vector, default: 0.002

  Returns:
    npair loss(Variable): return npair loss, shape=[1]

  Examples:
    .. code-block:: python

       npair_loss = fluid.layers.npair_loss(anchor, positive, labels, l2_reg)
  '''
    Beta = 0.25
    batch_size = labels.shape[0]

    labels = reshape(labels, shape=[batch_size, 1], inplace=True)
    labels = expand(labels, expand_times=[1, batch_size])

    from .control_flow import equal
    from .ops import square

    labels = equal(labels, transpose(labels, perm=[1, 0])).astype('float32')
    labels = labels / reduce_sum(labels, dim=1, keep_dim=True)

    l2loss = reduce_mean(reduce_sum(square(anchor), 1)) \
             + reduce_mean(reduce_sum(square(positive), 1))
    l2loss = l2loss * Beta * l2_reg

    similarity_matrix = matmul(
        anchor, positive, transpose_x=False, transpose_y=True)
    softmax_value = softmax(similarity_matrix)
    cross_entropy = -1 * reduce_sum(labels * log(softmax_value), 0)
    celoss = reduce_mean(cross_entropy)

    return l2loss + celoss<|MERGE_RESOLUTION|>--- conflicted
+++ resolved
@@ -6879,8 +6879,6 @@
               W_out = round(W_{in} * scale_{factor})
 
         Bilinear interpolation:
-<<<<<<< HEAD
-=======
 
           if:
               align_corners = False , align_mode = 0
@@ -6890,31 +6888,12 @@
               
               H_out = (H_{in}+0.5) * scale_{factor} - 0.5
               W_out = (W_{in}+0.5) * scale_{factor} - 0.5
->>>>>>> e2da3a5b
-
-          if:
-              align_corners = False , align_mode = 0
-              
-              input : (N,C,H_in,W_in)
-              output: (N,C,H_out,W_out) where:
-              
-              H_out = (H_{in}+0.5) * scale_{factor} - 0.5
-              W_out = (W_{in}+0.5) * scale_{factor} - 0.5
-
-<<<<<<< HEAD
 
           else:
            
               input : (N,C,H_in,W_in)
               output: (N,C,H_out,W_out) where:
 
-=======
-          else:
-           
-              input : (N,C,H_in,W_in)
-              output: (N,C,H_out,W_out) where:
-
->>>>>>> e2da3a5b
               H_out = H_{in} * scale_{factor}
               W_out = W_{in} * scale_{factor}
 
@@ -7086,8 +7065,6 @@
               scale_factor = float(in_size/out_size)     
 
         Bilinear interpolation:
-<<<<<<< HEAD
-=======
 
           if:
               align_corners = False , align_mode = 0
@@ -7097,31 +7074,13 @@
               
               H_out = (H_{in}+0.5) * scale_{factor} - 0.5
               W_out = (W_{in}+0.5) * scale_{factor} - 0.5
->>>>>>> e2da3a5b
-
-          if:
-              align_corners = False , align_mode = 0
-              
+
+
+          else:
+
               input : (N,C,H_in,W_in)
               output: (N,C,H_out,W_out) where:
-              
-              H_out = (H_{in}+0.5) * scale_{factor} - 0.5
-              W_out = (W_{in}+0.5) * scale_{factor} - 0.5
-
-<<<<<<< HEAD
-
-          else:
-
-              input : (N,C,H_in,W_in)
-              output: (N,C,H_out,W_out) where:
-
-=======
-          else:
-
-              input : (N,C,H_in,W_in)
-              output: (N,C,H_out,W_out) where:
-
->>>>>>> e2da3a5b
+
               H_out = H_{in} * scale_{factor}
               W_out = W_{in} * scale_{factor}
 
@@ -7182,7 +7141,6 @@
     Example:
 
     .. code-block:: text
-<<<<<<< HEAD
 
         For scale:
           
@@ -7212,37 +7170,6 @@
               input : (N,C,H_in,W_in)
               output: (N,C,H_out,W_out) where:
 
-=======
-
-        For scale:
-          
-            if align_corners = True && out_size > 1 :
-
-              scale_factor = (in_size-1.0)/(out_size-1.0)
-            
-            else:
-              
-              scale_factor = float(in_size/out_size)
-            
-          
-        Nearest neighbor interpolation:
-          
-          if:
-              align_corners = False
-
-              input : (N,C,H_in,W_in)
-              output: (N,C,H_out,W_out) where:
-
-              H_out = floor(H_{in} * scale_{factor})
-              W_out = floor(W_{in} * scale_{factor})
-
-          else:
-              align_corners = True
-
-              input : (N,C,H_in,W_in)
-              output: (N,C,H_out,W_out) where:
-
->>>>>>> e2da3a5b
               H_out = round(H_{in} * scale_{factor})
               W_out = round(W_{in} * scale_{factor})
 
