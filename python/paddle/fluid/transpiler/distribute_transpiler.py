--- conflicted
+++ resolved
@@ -211,7 +211,6 @@
         ps_dispatcher = self.config.split_method(self.pserver_endpoints)
         self.has_distributed_lookup_table = self._has_distributed_lookup_table()
 
-<<<<<<< HEAD
         # add distributed attrs to program
         self.origin_program._is_distributed = True
         self.origin_program._endpoints = self.pserver_endpoints
@@ -219,9 +218,7 @@
         self.origin_program._distributed_lookup_table = self.table_name if self.table_name else None
 
         # split and create vars, then put splited vars in dicts for later use.
-=======
         # step 1: split and create vars, then put splited vars in dicts for later use.
->>>>>>> 4069262f
         self._init_splited_vars()
 
         # step 2: insert send op to send gradient vars to parameter servers
