import numpy as np
import py_paddle.swig_paddle as api
from paddle.proto.ParameterConfig_pb2 import ParameterConfig
import struct
import tarfile
import cStringIO
from topology import Topology

__all__ = ['Parameters', 'create']


def create(layers):
    """
    Create parameter pool by topology.

    :param layers:
    :return:
    """
    topology = Topology(layers)
    pool = Parameters()
    for param in topology.proto().parameters:
        pool.__append_config__(param)
    return pool


class Parameters(object):
    """
    Parameters is a dictionary contains Paddle's parameter. The key of
    Parameters is the name of parameter. The value of Parameters is a plain
    :code:`numpy.ndarry` .

    Basically usage is

    ..  code-block:: python

        data = paddle.layers.data(...)
        ...
        out = paddle.layers.fc(...)

        parameters = paddle.parameters.create(out)

        parameter_names = parameters.names()
        fc_mat = parameters.get('fc')
        print fc_mat
    """

    def __init__(self):
        self.__param_conf__ = dict()
        self.__gradient_machines__ = []
        self.__tmp_params__ = []

    def __append_config__(self, param_conf):
        """
        Append a parameter configuration. It used to initialize Parameters and
        should be invoked only in paddle.parameters.create

        :param param_conf: The parameter configuration in protobuf
        :type param_conf: ParameterConfig
        :return: Nothing
        """

        if not isinstance(param_conf, ParameterConfig):
            raise ValueError("param_conf must be paddle.proto.ParameterConfig")

        if param_conf.name in self.__param_conf__:
            raise ValueError("duplicated parameter %s" % param_conf.name)

        self.__param_conf__[param_conf.name] = param_conf

    def keys(self):
        """
        keys are the names of each parameter.

        :return: list of parameter name
        :rtype: list
        """
        return self.__param_conf__.keys()

    def names(self):
        """
        names of each parameter.

        :return: list of parameter name
        :rtype: list
        """
        return self.keys()

    def has_key(self, key):
        """
        has_key return true if there are such parameter name == key

        :param key: Parameter name
        :type key: basestring
        :return: True if contains such key
        """
        return key in self.__param_conf__.keys()

    def __iter__(self):
        """
        Return an iterator of parameter name. It is used by `for loop`
        or `in` operator.

        ..  code-block:: python

            parameters = paddle.parameters.create(...)
            if "fc_param" in parameters:
                print 'OK'
        :return: an iterator of parameter name
        :rtype: iterator
        """
        return iter(self.__param_conf__)

    def __getitem__(self, key):
        """
        Get parameter by parameter name. It uses Python dict syntax.

        :note: It will always copy the parameter from C++ side.
        :param key: Parameter name
        :type key: basestring
        :return: parameter value
        :rtype: np.ndarray
        """
        shape = self.get_shape(key)

        if len(self.__gradient_machines__) == 0:
            # create new parameter in python numpy.
            if len(self.__tmp_params__) != 0:
                ret_list = [
                    mat for name, mat in self.__tmp_params__ if name == key
                ]
                if len(ret_list) == 1:
                    return ret_list[0]
            return np.ndarray(shape=shape, dtype=np.float32)
        else:
            for each_gradient_machine in self.__gradient_machines__:
                param = __get_parameter_in_gradient_machine__(
                    each_gradient_machine, key)
                # for simplify implementation now, we always copy from C++
                assert isinstance(param, api.Parameter)
                val = param.getBuf(api.PARAMETER_VALUE)
                assert isinstance(val, api.Vector)
                val = val.copyToNumpyArray()
                return val
                # else continue

            raise RuntimeError("Unexpected branch")

    def get_shape(self, key):
        """
        get shape of the parameter.

        :param key: parameter name
        :type key: basestring
        :return: parameter's shape
        :rtype: tuple
        """
        if not isinstance(key, basestring):
            raise ValueError("parameter name should be string")
        if not self.has_key(key):
            raise ValueError("No such parameter %s" % key)
        conf = self.__param_conf__[key]
        return tuple(map(int, conf.dims))

    def __setitem__(self, key, value):
        """
        Set parameter by parameter name & value. It use Python dict syntax.

        :note: It will always copy the parameter to C++ side.
        :param key: Parameter name
        :type key: basestring
        :param value: Parameter matrix.
        :type value: np.ndarray
        :return: Nothing
        """

        if not isinstance(value, np.ndarray):
            raise ValueError("Must return ndarray")
        value = value.astype(dtype=np.float32)
        shape = self.get_shape(key)
        if value.shape != shape:
            raise ValueError("Value shape mismatch, expect %s, should %s" %
                             (shape, value.shape))

        if len(self.__gradient_machines__) == 0:
            self.__tmp_params__.append((key, value))
        else:
            for each_gradient_machine in self.__gradient_machines__:
                __copy_parameter_to_gradient_machine__(each_gradient_machine,
                                                       key, value)

    def get(self, parameter_name):
        """
        Get parameter by parameter name.

        :note: It will always copy the parameter from C++ side.
        :param parameter_name: parameter name
        :type parameter_name: basestring
        :return: The parameter matrix.
        :rtype: np.ndarray
        """
        return self.__getitem__(key=parameter_name)

    def set(self, parameter_name, value):
        """
        Set parameter by parameter name & matrix.

        :param parameter_name: parameter name
        :type parameter_name: basestring
        :param value: parameter matrix
        :type value: np.ndarray
        :return: Nothing.
        """
        self.__setitem__(key=parameter_name, value=value)

    def append_gradient_machine(self, gradient_machine):
        """
        append gradient machine to parameters. This method is used internally in
        Trainer.train.

        :param gradient_machine: Paddle C++ GradientMachine object.
        :type gradient_machine: api.GradientMachine
        :return:
        """

        if not isinstance(gradient_machine, api.GradientMachine):
            raise ValueError("gradient_machine should be api.GradientMachine")

        if len(self.__tmp_params__) != 0:
            for name, val in self.__tmp_params__:
                try:
                    __copy_parameter_to_gradient_machine__(gradient_machine,
                                                           name, val)
                except ValueError:
                    # If no such parameter in gradient machine, then don't copy
                    pass

        self.__gradient_machines__.append(gradient_machine)

<<<<<<< HEAD
    def __getstate__(self):
        params = {}
        for name in self.names():
            params[name] = self.get(name)

        param_conf = {}
        for name in self.__param_conf__:
            conf = self.__param_conf__[name]
            assert isinstance(conf, ParameterConfig)
            param_conf[name] = conf.SerializeToString()

        return {'conf': param_conf, 'params': params}

    def __setstate__(self, obj):
        Parameters.__init__(self)

        def __impl__(conf, params):
            for name in conf:
                p = ParameterConfig()
                p.ParseFromString(conf[name])
                self.__append_config__(p)
            for name in params:
                shape = self.get_shape(name)
                self.set(name, params[name].reshape(shape))

        __impl__(**obj)
=======
    def serialize(self, name, f):
        """

        :param name:
        :param f:
        :type f: file
        :return:
        """
        param = self.get(name)
        size = reduce(lambda a, b: a * b, param.shape)
        f.write(struct.pack("IIQ", 0, 4, size))
        param = param.astype(np.float32)
        f.write(param.tobytes())

    def deserialize(self, name, f):
        """

        :param name:
        :param f:
        :type f: file
        :return:
        """
        f.read(16)  # header
        arr = np.frombuffer(f.read(), dtype=np.float32)
        self.set(name, arr.reshape(self.get_shape(name)))

    def to_tar(self, f):
        tar = tarfile.TarFile(fileobj=f, mode='w')
        for nm in self.names():
            buf = cStringIO.StringIO()
            self.serialize(nm, buf)
            tarinfo = tarfile.TarInfo(name=nm)
            buf.seek(0)
            tarinfo.size = len(buf.getvalue())
            tar.addfile(tarinfo, buf)

            conf = self.__param_conf__[nm]
            confStr = conf.SerializeToString()
            tarinfo = tarfile.TarInfo(name="%s.protobuf" % nm)
            tarinfo.size = len(confStr)
            buf = cStringIO.StringIO(confStr)
            buf.seek(0)
            tar.addfile(tarinfo, fileobj=buf)

    @staticmethod
    def from_tar(f):
        params = Parameters()
        tar = tarfile.TarFile(fileobj=f, mode='r')
        for finfo in tar:
            assert isinstance(finfo, tarfile.TarInfo)
            if finfo.name.endswith('.protobuf'):
                f = tar.extractfile(finfo)
                conf = ParameterConfig()
                conf.ParseFromString(f.read())
                params.__append_config__(conf)

        for param_name in params.names():
            f = tar.extractfile(param_name)
            params.deserialize(param_name, f)
        return params
>>>>>>> c36a3f46


def __get_parameter_in_gradient_machine__(gradient_machine, name):
    """

    :param gradient_machine:
    :type gradient_machine: api.GradientMachine
    :param name:
    :return:
    :rtype: api.Parameter
    """
    params = filter(lambda p: p.getName() == name,
                    gradient_machine.getParameters())

    if len(params) == 0:
        raise ValueError("No such parameter")
    elif len(params) > 1:
        raise ValueError("Unexpected branch")
    else:
        return params[0]


def __copy_parameter_to_gradient_machine__(gradient_machine, name, arr):
    """
    Copy a python ndarray into the gradient machine.

    :param gradient_machine:
    :type gradient_machine: api.GradientMachine
    :param name:
    :param arr:
    :type arr: np.ndarray
    :return:
    :rtype: api.Parameter
    """
    param = __get_parameter_in_gradient_machine__(gradient_machine, name)
    vec = param.getBuf(api.PARAMETER_VALUE)
    assert isinstance(vec, api.Vector)
    vec.copyFromNumpyArray(arr.flatten())<|MERGE_RESOLUTION|>--- conflicted
+++ resolved
@@ -236,34 +236,6 @@
 
         self.__gradient_machines__.append(gradient_machine)
 
-<<<<<<< HEAD
-    def __getstate__(self):
-        params = {}
-        for name in self.names():
-            params[name] = self.get(name)
-
-        param_conf = {}
-        for name in self.__param_conf__:
-            conf = self.__param_conf__[name]
-            assert isinstance(conf, ParameterConfig)
-            param_conf[name] = conf.SerializeToString()
-
-        return {'conf': param_conf, 'params': params}
-
-    def __setstate__(self, obj):
-        Parameters.__init__(self)
-
-        def __impl__(conf, params):
-            for name in conf:
-                p = ParameterConfig()
-                p.ParseFromString(conf[name])
-                self.__append_config__(p)
-            for name in params:
-                shape = self.get_shape(name)
-                self.set(name, params[name].reshape(shape))
-
-        __impl__(**obj)
-=======
     def serialize(self, name, f):
         """
 
@@ -324,7 +296,6 @@
             f = tar.extractfile(param_name)
             params.deserialize(param_name, f)
         return params
->>>>>>> c36a3f46
 
 
 def __get_parameter_in_gradient_machine__(gradient_machine, name):
